/*
Copyright 2022 The Photon Authors

Licensed under the Apache License, Version 2.0 (the "License");
you may not use this file except in compliance with the License.
You may obtain a copy of the License at

    http://www.apache.org/licenses/LICENSE-2.0

Unless required by applicable law or agreed to in writing, software
distributed under the License is distributed on an "AS IS" BASIS,
WITHOUT WARRANTIES OR CONDITIONS OF ANY KIND, either express or implied.
See the License for the specific language governing permissions and
limitations under the License.
*/

// #define protected public
// #define private public

#include "../exportfs.cpp"

#include <errno.h>
#include <gmock/gmock.h>
#include <type_traits>
#include <photon/common/alog.h>
#include "mock.h"
#include <atomic>
#include <thread>
#include <utime.h>
#include <sys/time.h>
<<<<<<< HEAD
// #include <sys/sysmacros.h>
=======
#if defined(__linux__)
#include <sys/sysmacros.h>
#else
#include  <sys/types.h>
#endif
#include "../../test/gtest.h"
>>>>>>> d857c262

using namespace photon;
using namespace photon::fs;
using namespace testing;

inline void photon_init() {
    init(INIT_EVENT_DEFAULT, INIT_IO_NONE);
    exportfs_init();
}

inline void photon_fini() {
    exportfs_fini();
    fini();
}

constexpr uint64_t magic = 150820;
static std::atomic<int> work(0);

template<typename T, uint64_t val>
int callback(void*, AsyncResult<T>* ret) {
    EXPECT_EQ(val, ret->result);
    LOG_DEBUG("DONE `", VALUE(ret->operation));
    work--;
    return 0;
}

int callbackf(void* ptr, AsyncResult<IAsyncFile*>* ret) {
    auto pt = static_cast<ExportAsAsyncFile*>(ret->result);
    EXPECT_EQ(ptr, pt->m_file);
    LOG_DEBUG("DONE `", VALUE(ret->operation));
    work--;
    return 0;
}

template<uint64_t val>
int callbackd(void*, AsyncResult<AsyncDIR*>* ret) {
    auto pt = static_cast<ExportAsAsyncDIR*>(ret->result);
    EXPECT_EQ(val, reinterpret_cast<uint64_t>(pt->m_dirp));
    LOG_DEBUG("DONE `", VALUE(ret->operation));
    work--;
    return 0;
}

template<uint64_t val>
int callbackent(void*, AsyncResult<dirent*>* ret) {
    EXPECT_EQ(val, reinterpret_cast<uint64_t>(ret->result));
    LOG_DEBUG("DONE `", VALUE(ret->operation));
    work--;
    return 0;
}

int callbackvoid(void*, AsyncResult<void>* ret) {
    LOG_DEBUG("DONE `", VALUE(ret->operation));
    work--;
    return 0;
}

#define CALL_TEST0(obj, method, cb)                 \
    {                                               \
        work++;                                     \
        LOG_DEBUG("START `->`()", #obj, #method);   \
        (obj)->method(cb);                          \
        LOG_DEBUG("WAITING `->`()", #obj, #method); \
    }

#define CALL_TEST(obj, method, cb, ...)             \
    {                                               \
        work++;                                     \
        LOG_DEBUG("START `->`()", #obj, #method);   \
        (obj)->method(__VA_ARGS__, cb);             \
        LOG_DEBUG("WAITING `->`()", #obj, #method); \
    }

TEST(ExportFS, basic) {
<<<<<<< HEAD
=======
    photon_init();
    DEFER(photon_fini());
>>>>>>> d857c262
    PMock::MockNullFile* mockfile = new PMock::MockNullFile();
    PMock::MockNullFileSystem* mockfs = new PMock::MockNullFileSystem();
    PMock::MockNullDIR* mockdir = new PMock::MockNullDIR();
    auto file = export_as_async_file(mockfile);
    auto fs = export_as_async_fs(mockfs);
    auto dir = export_as_async_dir(mockdir);
    DEFER({
        delete file;
        delete dir;
        delete fs;
    });

    EXPECT_EQ(nullptr, file->filesystem());

    EXPECT_CALL(*mockfile, read(_, _)).Times(AtLeast(1)).WillRepeatedly(ReturnArg<1>());
    EXPECT_CALL(*mockfile, readv(_, _)).Times(AtLeast(1)).WillRepeatedly(ReturnArg<1>());
    EXPECT_CALL(*mockfile, write(_, _)).Times(AtLeast(1)).WillRepeatedly(ReturnArg<1>());
    EXPECT_CALL(*mockfile, writev(_, _)).Times(AtLeast(1)).WillRepeatedly(ReturnArg<1>());
    EXPECT_CALL(*mockfile, pread(_, _, _)).Times(AtLeast(1)).WillRepeatedly(ReturnArg<1>());
    EXPECT_CALL(*mockfile, preadv(_, _, _)).Times(AtLeast(1)).WillRepeatedly(ReturnArg<1>());
    EXPECT_CALL(*mockfile, pwrite(_, _, _)).Times(AtLeast(1)).WillRepeatedly(ReturnArg<1>());
    EXPECT_CALL(*mockfile, pwritev(_, _, _)).Times(AtLeast(1)).WillRepeatedly(ReturnArg<1>());
    EXPECT_CALL(*mockfile, lseek(_, _)).Times(AtLeast(1)).WillRepeatedly(Return(0));
    EXPECT_CALL(*mockfile, fsync()).Times(AtLeast(1)).WillRepeatedly(Return(0));
    EXPECT_CALL(*mockfile, fdatasync()).Times(AtLeast(1)).WillRepeatedly(Return(0));
    EXPECT_CALL(*mockfile, close()).Times(AtLeast(1)).WillRepeatedly(Return(0));
    EXPECT_CALL(*mockfile, fchmod(_)).Times(AtLeast(1)).WillRepeatedly(Return(0));
    EXPECT_CALL(*mockfile, fchown(_, _)).Times(AtLeast(1)).WillRepeatedly(Return(0));
    EXPECT_CALL(*mockfile, fstat(_)).Times(AtLeast(1)).WillRepeatedly(Return(0));
    EXPECT_CALL(*mockfile, ftruncate(_)).Times(AtLeast(1)).WillRepeatedly(Return(0));


    Callback<AsyncResult<ssize_t>*> cbsst, cbsst0;
    cbsst.bind(nullptr, &callback<ssize_t, (ssize_t)magic>);
    cbsst0.bind(nullptr, &callback<ssize_t, 0>);
    Callback<AsyncResult<int>*> cbint;
    cbint.bind(nullptr, &callback<int, (int)0>);
    Callback<AsyncResult<off_t>*> cboff;
    cboff.bind(nullptr, &callback<off_t, 0>);
    const struct iovec* nulliov = nullptr;

    CALL_TEST(file, read, cbsst, nullptr, magic);
    CALL_TEST(file, readv, cbsst, nulliov, magic);
    CALL_TEST(file, write, cbsst, nullptr, magic);
    CALL_TEST(file, writev, cbsst, nulliov, magic);
    CALL_TEST(file, pread, cbsst, nullptr, magic, 0);
    CALL_TEST(file, preadv, cbsst, nulliov, magic, 0);
    CALL_TEST(file, pwrite, cbsst, nullptr, magic, 0);
    CALL_TEST(file, pwritev, cbsst, nulliov, magic, 0);
    CALL_TEST(file, lseek, cboff, 0L, 0L);
    CALL_TEST0(file, fsync, cbint);
    CALL_TEST0(file, fdatasync, cbint);
    CALL_TEST0(file, close, cbint);
    CALL_TEST(file, fchmod, cbint, 0);
    CALL_TEST(file, fchown, cbint, 0, 0);
    CALL_TEST(file, fstat, cbint, nullptr);
    CALL_TEST(file, ftruncate, cbint, 0);

    IFile* paf_magic = reinterpret_cast<IFile*>(mockfile);
    DIR* pad_magic = reinterpret_cast<DIR*>(magic);
    Callback<AsyncResult<IAsyncFile*>*> cbaf;
    cbaf.bind(mockfile, callbackf);
    Callback<AsyncResult<AsyncDIR*>*> cbad;
    cbad.bind(nullptr, callbackd<magic>);

    EXPECT_CALL(*mockfs, open(_, _)).Times(AtLeast(1)).WillRepeatedly(Return(paf_magic));
    EXPECT_CALL(*mockfs, open(_, _, _)).Times(AtLeast(1)).WillRepeatedly(Return(paf_magic));
    EXPECT_CALL(*mockfs, creat(_, _)).Times(AtLeast(1)).WillRepeatedly(Return(paf_magic));
    EXPECT_CALL(*mockfs, mkdir(_, _)).Times(AtLeast(1)).WillRepeatedly(Return(0));
    EXPECT_CALL(*mockfs, rmdir(_)).Times(AtLeast(1)).WillRepeatedly(Return(0));
    EXPECT_CALL(*mockfs, symlink(_, _)).Times(AtLeast(1)).WillRepeatedly(Return(0));
    EXPECT_CALL(*mockfs, readlink(_, _, _)).Times(AtLeast(1)).WillRepeatedly(Return(0));
    EXPECT_CALL(*mockfs, link(_, _)).Times(AtLeast(1)).WillRepeatedly(Return(0));
    EXPECT_CALL(*mockfs, rename(_, _)).Times(AtLeast(1)).WillRepeatedly(Return(0));
    EXPECT_CALL(*mockfs, unlink(_)).Times(AtLeast(1)).WillRepeatedly(Return(0));
    EXPECT_CALL(*mockfs, chmod(_, _)).Times(AtLeast(1)).WillRepeatedly(Return(0));
    EXPECT_CALL(*mockfs, chown(_, _, _)).Times(AtLeast(1)).WillRepeatedly(Return(0));
    EXPECT_CALL(*mockfs, lchown(_, _, _)).Times(AtLeast(1)).WillRepeatedly(Return(0));
    EXPECT_CALL(*mockfs, statfs(_, _)).Times(AtLeast(1)).WillRepeatedly(Return(0));
    EXPECT_CALL(*mockfs, statvfs(_, _)).Times(AtLeast(1)).WillRepeatedly(Return(0));
    EXPECT_CALL(*mockfs, stat(_, _)).Times(AtLeast(1)).WillRepeatedly(Return(0));
    EXPECT_CALL(*mockfs, lstat(_, _)).Times(AtLeast(1)).WillRepeatedly(Return(0));
    EXPECT_CALL(*mockfs, access(_, _)).Times(AtLeast(1)).WillRepeatedly(Return(0));
    EXPECT_CALL(*mockfs, truncate(_, _)).Times(AtLeast(1)).WillRepeatedly(Return(0));
    EXPECT_CALL(*mockfs, utime(_, _)).Times(AtLeast(1)).WillRepeatedly(Return(0));
    EXPECT_CALL(*mockfs, utimes(_, _)).Times(AtLeast(1)).WillRepeatedly(Return(0));
    EXPECT_CALL(*mockfs, lutimes(_, _)).Times(AtLeast(1)).WillRepeatedly(Return(0));
    EXPECT_CALL(*mockfs, mknod(_, _, _)).Times(AtLeast(1)).WillRepeatedly(Return(0));
    EXPECT_CALL(*mockfs, syncfs()).Times(AtLeast(1)).WillRepeatedly(Return(0));
    EXPECT_CALL(*mockfs, opendir(_)).Times(AtLeast(1)).WillRepeatedly(Return(pad_magic));

    CALL_TEST(fs, open, cbaf, "", 0);
    CALL_TEST(fs, open, cbaf, "", 0, 0);
    CALL_TEST(fs, creat, cbaf, "", 0);
    CALL_TEST(fs, mkdir, cbint, "", 0);
    CALL_TEST(fs, rmdir, cbint, "");
    CALL_TEST(fs, symlink, cbint, "", "");
    CALL_TEST(fs, readlink, cbsst0, "", nullptr, 0);
    CALL_TEST(fs, link, cbint, "", "");
    CALL_TEST(fs, rename, cbint, "", "");
    CALL_TEST(fs, unlink, cbint, "");
    CALL_TEST(fs, chmod, cbint, "", 0);
    CALL_TEST(fs, chown, cbint, "", 0, 0);
    CALL_TEST(fs, lchown, cbint, "", 0, 0);
    CALL_TEST(fs, statfs, cbint, "", nullptr);
    CALL_TEST(fs, statvfs, cbint, "", nullptr);
    CALL_TEST(fs, stat, cbint, "", nullptr);
    CALL_TEST(fs, lstat, cbint, "", nullptr);
    CALL_TEST(fs, access, cbint, "", 0);
    CALL_TEST(fs, truncate, cbint, "", 0);
    struct utimbuf ut = {0, 0};
    CALL_TEST(fs, utime, cbint, "", &ut);
    struct timeval times[2] = {{0, 0}, {0, 0}};
    CALL_TEST(fs, utimes, cbint, "", times);
    CALL_TEST(fs, lutimes, cbint, "", times);
    CALL_TEST(fs, mknod, cbint, "", 0, makedev(0, 0));
    CALL_TEST0(fs, syncfs, cbint);
    CALL_TEST(fs, opendir, cbad, "");

    struct dirent* nullent = reinterpret_cast<dirent*>(magic);
    Callback<AsyncResult<dirent*>*> cbdirent;
    cbdirent.bind(nullptr, callbackent<magic>);
    Callback<AsyncResult<void>*> cbvoid;
    cbvoid.bind(nullptr, callbackvoid);
    Callback<AsyncResult<long>*> cblong;
    cblong.bind(nullptr, callback<long, 0>);

    EXPECT_CALL(*mockdir, closedir()).Times(AtLeast(1)).WillRepeatedly(Return(0));
    EXPECT_CALL(*mockdir, next()).Times(AtLeast(1)).WillRepeatedly(Return(0));
    EXPECT_CALL(*mockdir, get()).Times(AtLeast(1)).WillRepeatedly(Return(nullent));
    EXPECT_CALL(*mockdir, rewinddir()).Times(AtLeast(1));
    EXPECT_CALL(*mockdir, seekdir(_)).Times(AtLeast(1));
    EXPECT_CALL(*mockdir, telldir()).Times(AtLeast(1)).WillRepeatedly(Return(0));

    CALL_TEST0(dir, closedir, cbint);
    CALL_TEST0(dir, next, cbint);
    CALL_TEST0(dir, get, cbdirent);
    CALL_TEST0(dir, rewinddir, cbvoid);
    CALL_TEST(dir, seekdir, cbvoid, 0);
    CALL_TEST0(dir, telldir, cblong);

    while (work > 0) thread_yield_to(nullptr);
}

TEST(ExportFS, init_fini_failed_situation) {
    photon_init();
    DEFER(photon_fini());
    auto _o_output = log_output;
    log_output = log_output_null;
    DEFER({
        log_output = _o_output;
    });

    auto ret = exportfs_init();
    EXPECT_EQ(-1, ret);
    EXPECT_EQ(EALREADY, errno);

<<<<<<< HEAD
=======
    ret = exportfs_fini();
    EXPECT_EQ(0, ret);
>>>>>>> d857c262
    ret = exportfs_fini();
    EXPECT_EQ(-1, ret);
    EXPECT_EQ(ENOSYS, errno);

    ret = exportfs_init();
    EXPECT_EQ(0, ret);
<<<<<<< HEAD
    ret = exportfs_fini();
    EXPECT_EQ(-1, ret);
    EXPECT_EQ(ENOSYS, errno);

    ret = exportfs_init();
    EXPECT_EQ(0, ret);
=======
>>>>>>> d857c262
}

TEST(ExportFS, op_failed_situation) {
    photon_init();
    DEFER(photon_fini());
    auto _o_output = log_output;
    log_output = log_output_null;
    DEFER({
        log_output = _o_output;
    });
    PMock::MockNullFile* mockfile = new PMock::MockNullFile;
    errno = 0;
    EXPECT_CALL(*mockfile, read(_, _))
        .WillRepeatedly(SetErrnoAndReturn(ENOSYS, -1)); // failure
    IAsyncFile* file = export_as_async_file(mockfile);
    DEFER({
        delete file;
    });

    std::atomic<int> error {0};
    auto action = [&](AsyncResult<ssize_t>* ret){
        EXPECT_EQ(ENOSYS, ret->error_number);
        error = EDOM;
        return -1;
    };
    Callback<AsyncResult<ssize_t>*> fail_cb(action);
    file->read(nullptr, 0, fail_cb);
    while (EDOM != error) photon::thread_yield();
    EXPECT_EQ(EDOM, error);
}

TEST(ExportFS, xattr) {
<<<<<<< HEAD
=======
    photon_init();
    DEFER(photon_fini());
>>>>>>> d857c262
    PMock::MockNullFile* mockfile = new PMock::MockNullFile();
    PMock::MockNullFileSystem* mockfs = new PMock::MockNullFileSystem();
    auto file = dynamic_cast<IAsyncFileXAttr*>(export_as_async_file(mockfile));
    auto fs = dynamic_cast<IAsyncFileSystemXAttr*>(export_as_async_fs(mockfs));
    DEFER({
        delete file;
        delete fs;
    });

    Callback<AsyncResult<ssize_t>*> cbsst0;
    cbsst0.bind(nullptr, &callback<ssize_t, 0>);
    Callback<AsyncResult<int>*> cbint;
    cbint.bind(nullptr, &callback<int, (int)0>);

    work = 0;

    EXPECT_CALL(*mockfile, fgetxattr(_, _, _)).Times(AtLeast(1)).WillRepeatedly(Return(0));
    EXPECT_CALL(*mockfile, flistxattr(_, _)).Times(AtLeast(1)).WillRepeatedly(Return(0));
    EXPECT_CALL(*mockfile, fsetxattr(_, _, _, _)).Times(AtLeast(1)).WillRepeatedly(Return(0));
    EXPECT_CALL(*mockfile, fremovexattr(_)).Times(AtLeast(1)).WillRepeatedly(Return(0));

    CALL_TEST(file, fgetxattr, cbsst0, nullptr, nullptr, 0);
    CALL_TEST(file, flistxattr, cbsst0, nullptr, 0);
    CALL_TEST(file, fsetxattr, cbint, nullptr, nullptr, 0, 0);
    CALL_TEST(file, fremovexattr, cbint, nullptr);

    EXPECT_CALL(*mockfs, getxattr(_, _, _, _)).Times(AtLeast(1)).WillRepeatedly(Return(0));
    EXPECT_CALL(*mockfs, listxattr(_, _ , _)).Times(AtLeast(1)).WillRepeatedly(Return(0));
    EXPECT_CALL(*mockfs, setxattr(_, _, _, _, _)).Times(AtLeast(1)).WillRepeatedly(Return(0));
    EXPECT_CALL(*mockfs, removexattr(_, _)).Times(AtLeast(1)).WillRepeatedly(Return(0));
    EXPECT_CALL(*mockfs, lgetxattr(_, _, _, _)).Times(AtLeast(1)).WillRepeatedly(Return(0));
    EXPECT_CALL(*mockfs, llistxattr(_, _ , _)).Times(AtLeast(1)).WillRepeatedly(Return(0));
    EXPECT_CALL(*mockfs, lsetxattr(_, _, _, _, _)).Times(AtLeast(1)).WillRepeatedly(Return(0));
    EXPECT_CALL(*mockfs, lremovexattr(_, _)).Times(AtLeast(1)).WillRepeatedly(Return(0));

    CALL_TEST(fs, getxattr, cbsst0, nullptr, nullptr, nullptr, 0);
    CALL_TEST(fs, listxattr, cbsst0, nullptr, nullptr, 0);
    CALL_TEST(fs, setxattr, cbint, nullptr, nullptr, nullptr, 0, 0);
    CALL_TEST(fs, removexattr, cbint, nullptr, nullptr);
    CALL_TEST(fs, lgetxattr, cbsst0, nullptr, nullptr, nullptr, 0);
    CALL_TEST(fs, llistxattr, cbsst0, nullptr, nullptr, 0);
    CALL_TEST(fs, lsetxattr, cbint, nullptr, nullptr, nullptr, 0, 0);
    CALL_TEST(fs, lremovexattr, cbint, nullptr, nullptr);

    while (work > 0) thread_yield_to(nullptr);
}


#undef CALL_TEST
#undef CALL_TEST0

// FIXME: failed on macos when compiled as release.
TEST(ExportFS, DISABLED_xattr_sync) {
    photon::semaphore sem;
    PMock::MockNullFile* mockfile = new PMock::MockNullFile();
    PMock::MockNullFileSystem* mockfs = new PMock::MockNullFileSystem();

    IFileXAttr* file = nullptr;
    IFileSystemXAttr* fs = nullptr;

    std::thread th([&]{
        photon_init();
        DEFER(photon_fini());
        file = dynamic_cast<IFileXAttr*>(export_as_sync_file(mockfile));
        fs = dynamic_cast<IFileSystemXAttr*>(export_as_sync_fs(mockfs));
        sem.wait(1);
        DEFER({
            delete file;
            delete fs;
        });
    });

    while (!file || !fs) { ::sched_yield(); }

    EXPECT_CALL(*mockfile, fgetxattr(_, _, _)).Times(AtLeast(1)).WillRepeatedly(Return(0));
    EXPECT_CALL(*mockfile, flistxattr(_, _)).Times(AtLeast(1)).WillRepeatedly(Return(0));
    EXPECT_CALL(*mockfile, fsetxattr(_, _, _, _)).Times(AtLeast(1)).WillRepeatedly(Return(0));
    EXPECT_CALL(*mockfile, fremovexattr(_)).Times(AtLeast(1)).WillRepeatedly(Return(0));

    EXPECT_EQ(0, file->fgetxattr(nullptr, nullptr, 0));
    EXPECT_EQ(0, file->flistxattr(nullptr, 0));
    EXPECT_EQ(0, file->fsetxattr(nullptr, nullptr, 0, 0));
    EXPECT_EQ(0, file->fremovexattr(nullptr));

    EXPECT_CALL(*mockfs, getxattr(_, _, _, _)).Times(AtLeast(1)).WillRepeatedly(Return(0));
    EXPECT_CALL(*mockfs, listxattr(_, _ , _)).Times(AtLeast(1)).WillRepeatedly(Return(0));
    EXPECT_CALL(*mockfs, setxattr(_, _, _, _, _)).Times(AtLeast(1)).WillRepeatedly(Return(0));
    EXPECT_CALL(*mockfs, removexattr(_, _)).Times(AtLeast(1)).WillRepeatedly(Return(0));
    EXPECT_CALL(*mockfs, lgetxattr(_, _, _, _)).Times(AtLeast(1)).WillRepeatedly(Return(0));
    EXPECT_CALL(*mockfs, llistxattr(_, _ , _)).Times(AtLeast(1)).WillRepeatedly(Return(0));
    EXPECT_CALL(*mockfs, lsetxattr(_, _, _, _, _)).Times(AtLeast(1)).WillRepeatedly(Return(0));
    EXPECT_CALL(*mockfs, lremovexattr(_, _)).Times(AtLeast(1)).WillRepeatedly(Return(0));

    EXPECT_EQ(0, fs->getxattr(nullptr, nullptr, nullptr, 0));
    EXPECT_EQ(0, fs->listxattr(nullptr, nullptr, 0));
    EXPECT_EQ(0, fs->setxattr(nullptr, nullptr, nullptr, 0, 0));
    EXPECT_EQ(0, fs->removexattr(nullptr, nullptr));
    EXPECT_EQ(0, fs->lgetxattr(nullptr, nullptr, nullptr, 0));
    EXPECT_EQ(0, fs->llistxattr(nullptr, nullptr, 0));
    EXPECT_EQ(0, fs->lsetxattr(nullptr, nullptr, nullptr, 0, 0));
    EXPECT_EQ(0, fs->lremovexattr(nullptr, nullptr));

    sem.signal(1);
    th.join();
}

TEST(ExportFS, no_xattr_sync) {
    photon::semaphore sem;
    PMock::MockNoAttrNullFile* mockfile = new PMock::MockNoAttrNullFile();
    PMock::MockNoAttrNullFileSystem* mockfs = new PMock::MockNoAttrNullFileSystem();

    IFileXAttr* file = nullptr;
    IFileSystemXAttr* fs = nullptr;

    std::thread th([&]{
        photon_init();
        DEFER(photon_fini());
        file = dynamic_cast<IFileXAttr*>(export_as_sync_file(mockfile));
        fs = dynamic_cast<IFileSystemXAttr*>(export_as_sync_fs(mockfs));
        sem.wait(1);
        DEFER({
            delete file;
            delete fs;
        });
    });

    while (!file || !fs) { ::sched_yield(); }

    EXPECT_EQ(-1, file->fgetxattr(nullptr, nullptr, 0));
    EXPECT_EQ(-1, file->flistxattr(nullptr, 0));
    EXPECT_EQ(-1, file->fsetxattr(nullptr, nullptr, 0, 0));
    EXPECT_EQ(-1, file->fremovexattr(nullptr));

    EXPECT_EQ(-1, fs->getxattr(nullptr, nullptr, nullptr, 0));
    EXPECT_EQ(-1, fs->listxattr(nullptr, nullptr, 0));
    EXPECT_EQ(-1, fs->setxattr(nullptr, nullptr, nullptr, 0, 0));
    EXPECT_EQ(-1, fs->removexattr(nullptr, nullptr));
    EXPECT_EQ(-1, fs->lgetxattr(nullptr, nullptr, nullptr, 0));
    EXPECT_EQ(-1, fs->llistxattr(nullptr, nullptr, 0));
    EXPECT_EQ(-1, fs->lsetxattr(nullptr, nullptr, nullptr, 0, 0));
    EXPECT_EQ(-1, fs->lremovexattr(nullptr, nullptr));

    sem.signal(1);
    th.join();
}

int main(int argc, char **argv)
{
<<<<<<< HEAD
    photon_init();
    DEFER(photon_fini());
=======
>>>>>>> d857c262
    ::testing::InitGoogleTest(&argc, argv);
    int ret = RUN_ALL_TESTS();
    LOG_ERROR_RETURN(0, ret, VALUE(ret));
    return ret;
}<|MERGE_RESOLUTION|>--- conflicted
+++ resolved
@@ -28,16 +28,12 @@
 #include <thread>
 #include <utime.h>
 #include <sys/time.h>
-<<<<<<< HEAD
-// #include <sys/sysmacros.h>
-=======
 #if defined(__linux__)
 #include <sys/sysmacros.h>
 #else
 #include  <sys/types.h>
 #endif
 #include "../../test/gtest.h"
->>>>>>> d857c262
 
 using namespace photon;
 using namespace photon::fs;
@@ -112,11 +108,8 @@
     }
 
 TEST(ExportFS, basic) {
-<<<<<<< HEAD
-=======
     photon_init();
     DEFER(photon_fini());
->>>>>>> d857c262
     PMock::MockNullFile* mockfile = new PMock::MockNullFile();
     PMock::MockNullFileSystem* mockfs = new PMock::MockNullFileSystem();
     PMock::MockNullDIR* mockdir = new PMock::MockNullDIR();
@@ -274,26 +267,14 @@
     EXPECT_EQ(-1, ret);
     EXPECT_EQ(EALREADY, errno);
 
-<<<<<<< HEAD
-=======
     ret = exportfs_fini();
     EXPECT_EQ(0, ret);
->>>>>>> d857c262
     ret = exportfs_fini();
     EXPECT_EQ(-1, ret);
     EXPECT_EQ(ENOSYS, errno);
 
     ret = exportfs_init();
     EXPECT_EQ(0, ret);
-<<<<<<< HEAD
-    ret = exportfs_fini();
-    EXPECT_EQ(-1, ret);
-    EXPECT_EQ(ENOSYS, errno);
-
-    ret = exportfs_init();
-    EXPECT_EQ(0, ret);
-=======
->>>>>>> d857c262
 }
 
 TEST(ExportFS, op_failed_situation) {
@@ -326,11 +307,8 @@
 }
 
 TEST(ExportFS, xattr) {
-<<<<<<< HEAD
-=======
     photon_init();
     DEFER(photon_fini());
->>>>>>> d857c262
     PMock::MockNullFile* mockfile = new PMock::MockNullFile();
     PMock::MockNullFileSystem* mockfs = new PMock::MockNullFileSystem();
     auto file = dynamic_cast<IAsyncFileXAttr*>(export_as_async_file(mockfile));
@@ -479,11 +457,6 @@
 
 int main(int argc, char **argv)
 {
-<<<<<<< HEAD
-    photon_init();
-    DEFER(photon_fini());
-=======
->>>>>>> d857c262
     ::testing::InitGoogleTest(&argc, argv);
     int ret = RUN_ALL_TESTS();
     LOG_ERROR_RETURN(0, ret, VALUE(ret));
