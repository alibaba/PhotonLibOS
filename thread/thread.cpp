/*
Copyright 2022 The Photon Authors

Licensed under the Apache License, Version 2.0 (the "License");
you may not use this file except in compliance with the License.
You may obtain a copy of the License at

    http://www.apache.org/licenses/LICENSE-2.0

Unless required by applicable law or agreed to in writing, software
distributed under the License is distributed on an "AS IS" BASIS,
WITHOUT WARRANTIES OR CONDITIONS OF ANY KIND, either express or implied.
See the License for the specific language governing permissions and
limitations under the License.
*/

#define protected public
#include <photon/thread/thread.h>
#include <photon/thread/timer.h>
#include "list.h"
#undef protected

#include <memory.h>
#include <sys/time.h>
#include <unistd.h>
#include <cstddef>
#include <cassert>
#include <cerrno>
#include <vector>
#include <new>
#include <thread>
#include <mutex>
#include <condition_variable>

#ifdef _WIN64
#include <processthreadsapi.h>
#include <stdlib.h>
inline int posix_memalign(void** memptr, size_t alignment, size_t size) {
    auto ok = malloc(size);
    if (!ok)
        return ENOMEM;
    *memptr = ok;
    return 0;
}
#else
#include <sys/mman.h>
#endif

#include <photon/io/fd-events.h>
#include <photon/common/timeout.h>
#include <photon/common/alog.h>
#include <photon/common/alog-functionptr.h>
#include <photon/thread/thread-key.h>

/* notes on the scheduler:

1. runq (denoted by CURRENT) and sleepq are compeltely private,
   i.e. they are *not* accessed by other vcpus;

2. accessing runq and sleepq doesn't need locking, but a thread
   needs locking in order to get in / out of runq, so as to prevent
   racing among thread_usleep() and thread_interrupt()s;

3. always lock struct thread before waitq, so as to avoid deadlock;

4. standbyq, all waitqs, and struct thread *may* be accessed by
   other vcpus at anytime;

5. for thread_interrupt()s that crosses vcpus, threads are pushed
   to standbyq (with locking, of course) of target vcpu, setting to
   state READY; they will be moved to runq (and popped from sleepq)
   by target vcpu in resume_thread(), when its runq becomes empty;
*/

// Define assembly section header for clang and gcc
#if defined(__APPLE__)
#define DEF_ASM_FUNC(name) ".text\n" \
                           #name": "
#elif defined(_WIN64)
#define DEF_ASM_FUNC(name) ".text\n .p2align 4\n" \
                           ".def "#name"; .scl 3; .type 32; .endef\n" \
                           #name": "
#else
#define DEF_ASM_FUNC(name) ".section .text."#name",\"axG\",@progbits,"#name",comdat\n" \
                           ".type "#name", @function\n" \
                           #name": "
#endif

static constexpr size_t PAGE_SIZE = 1 << 12;

namespace photon
{
    inline uint64_t min(uint64_t a, uint64_t b) { return (a<b) ? a : b; }
    class NullEventEngine : public MasterEventEngine {
    public:
        std::mutex _mutex;
        std::condition_variable _cvar;
        std::atomic_bool notify{false};

        __attribute__((noinline))
        int wait_for_fd(int fd, uint32_t interests, uint64_t timeout) override {
            return -1;
        }

        __attribute__((noinline))
        int cancel_wait() override {
            {
                std::unique_lock<std::mutex> lock(_mutex);
                notify.store(true, std::memory_order_release);
            }
            _cvar.notify_all();
            return 0;
        }

        __attribute__((noinline))
        ssize_t wait_and_fire_events(uint64_t timeout = -1) override {
            DEFER(notify.store(false, std::memory_order_release));
            if (!timeout) return 0;
            timeout = min(timeout, 1000 * 100UL);
            std::unique_lock<std::mutex> lock(_mutex);
            if (notify.load(std::memory_order_acquire)) {
                return 0;
            }
            _cvar.wait_for(lock, std::chrono::microseconds(timeout));
            return 0;
        }
    };

    void* default_photon_thread_stack_alloc(void*, size_t stack_size) {
        char* ptr = nullptr;
        int err = posix_memalign((void**)&ptr, PAGE_SIZE, stack_size);
        if (unlikely(err))
            LOG_ERROR_RETURN(err, nullptr, "Failed to allocate photon stack! ",
                             ERRNO(err));
#if defined(__linux__)
        madvise(ptr, stack_size, MADV_NOHUGEPAGE);
#endif
        return ptr;
    }

    void default_photon_thread_stack_dealloc(void*, void* ptr, size_t size) {
#if !defined(_WIN64) && !defined(__aarch64__)
        madvise(ptr, size, MADV_DONTNEED);
#endif
        free(ptr);
    }

    static Delegate<void*, size_t> photon_thread_alloc(
        &default_photon_thread_stack_alloc, nullptr);
    static Delegate<void, void*, size_t> photon_thread_dealloc(
        &default_photon_thread_stack_dealloc, nullptr);

    struct vcpu_t;
    struct thread;
    class Stack
    {
    public:
        template<typename F>
        void init(void* ptr, F ret2func, thread* th)
        {
            _ptr = ptr;
            assert((uint64_t)_ptr % 16 == 0);
            push(0);
            push(0);
            push(ret2func);
            push(th);   // rbp <== th
        }
        void** pointer_ref()
        {
            return &_ptr;
        }
        void push(uint64_t x)
        {
            *--(uint64_t*&)_ptr = x;
        }
        template<typename T>
        void push(const T& x)
        {
            push((uint64_t)x);
        }
        uint64_t pop()
        {
            return *((uint64_t*&)_ptr)++;
        }
        uint64_t& operator[](int i)
        {
            return static_cast<uint64_t*>(_ptr)[i];
        }
        void* _ptr;
    };

    struct thread_list;
    struct thread : public intrusive_list_node<thread> {
        volatile vcpu_t* vcpu;
        Stack stack;
// offset 32B
        int idx = -1;                       /* index in the sleep queue array */
        int error_number = 0;
        thread_list* waitq = nullptr;       /* the q if WAITING in a queue */
        uint16_t state = states::READY;
        spinlock lock, _;
        int flags = 0;
        uint64_t ts_wakeup = 0;             /* Wakeup time when thread is sleeping */
// offset 64B
        union {
            void* arg = nullptr;            /* will be reused as thread local */
            void* tls;                      /* storage after thread started  */
        };
        union {
            thread_entry start;
            uint64_t semaphore_count;
            uint64_t rwlock_mark;
            void* retval;
        };
        char* buf;
        char* stackful_alloc_top;
        size_t stack_size;
// offset 96B
        condition_variable cond;            /* used for join */

        enum shift {
            joinable = 0,
            shutting_down = 1,              // the thread should cancel what is doing, and quit
        };                                  // current job ASAP; not allowed to sleep or block more
                                            // than 10ms, otherwise -1 will be returned and errno == EPERM
        bool is_bit(int i) { return flags & (1<<i); }
        void clear_bit(int i) { flags &= ~(1<<i); }
        void set_bit(int i) { flags |= (1<<i); }
        void set_bit(int i, bool flag) { if (likely(flag)) set_bit(i); else clear_bit(i); }
        bool is_joinable() { return is_bit(shift::joinable); }
        void set_joinable(bool flag = true) { set_bit(shift::joinable, flag); }
        bool is_shutting_down() { return is_bit(shift::shutting_down); }
        void set_shutting_down(bool flag = true) { set_bit(shift::shutting_down, flag); }

        int set_error_number() {
            if (likely(error_number)) {
                errno = error_number;
                error_number = 0;
                return -1;
            }
            return 0;
        }

        struct stack_alloc_header {
            uint32_t size;
            uint32_t reserved;
        };

        static_assert(sizeof(stack_alloc_header) == sizeof(uint64_t),
                      "stack_alloc_header size not fit");

        void* stackful_malloc(size_t size) {
            auto ret = stackful_alloc_top;
            stackful_alloc_top += size;
            auto head = (stack_alloc_header*)stackful_alloc_top;
            head->size = size;
            stackful_alloc_top += sizeof(stack_alloc_header);
            return ret;
        }

        void stackful_free(void* ptr) {
            assert(((uint64_t)ptr) < ((uint64_t)stackful_alloc_top));
            auto rc = stackful_alloc_top - sizeof(stack_alloc_header);
            (void)rc;
            assert(ptr == (rc - ((stack_alloc_header*)rc)->size));
            stackful_alloc_top = (char*)ptr;
        }

        void init_main_thread_stack() {
#ifdef __APPLE__
            stack_size = pthread_get_stacksize_np(pthread_self());
            stackful_alloc_top = (char*) pthread_get_stackaddr_np(pthread_self());
#elif defined(_WIN64)
            ULONG_PTR stack_low, stack_high;
            GetCurrentThreadStackLimits(&stack_low, &stack_high);
            stackful_alloc_top = (char*)stack_low;
            stack_size = stack_high - stack_low;
#elif defined(__linux__)
            pthread_attr_t gattr;
            pthread_getattr_np(pthread_self(), &gattr);
            pthread_attr_getstack(&gattr,
                (void**)&stackful_alloc_top, &stack_size);
            pthread_attr_destroy(&gattr);
#else
            static_assert(false, "unsupported platform");
#endif
        }

        void go() {
            assert(this == CURRENT);
            auto _arg = arg;
            arg = nullptr;
            retval = start(_arg);
            die();
        }
        void die() __attribute__((always_inline));
        void dequeue_ready_atomic(states newstat = states::READY);
        vcpu_t* get_vcpu() {
            return (vcpu_t*)vcpu;
        }
        bool operator < (const thread &rhs) {
            return this->ts_wakeup < rhs.ts_wakeup;
        }
        void dispose() {
            assert(state == states::DONE);
            // `buf` and `stack_size` will always store on register
            // when calling deallocating.
            photon_thread_dealloc(buf, stack_size);
        }
    };

#pragma GCC diagnostic push
#pragma GCC diagnostic ignored "-Winvalid-offsetof"
    static_assert(offsetof(thread, vcpu) == offsetof(partial_thread, vcpu), "...");
    static_assert(offsetof(thread,  tls) == offsetof(partial_thread,  tls), "...");
#pragma GCC diagnostic pop

    struct thread_list : public intrusive_list<thread>
    {
        spinlock lock;
        thread_list() = default;
        thread_list(thread* head) {
            this->node = head;
        }
        thread* eject_whole_atomic() {
            SCOPED_LOCK(lock);
            auto p = node;
            node = nullptr;
            return p;
        }
    };

    class SleepQueue
    {
    public:
        std::vector<thread *> q;
        thread* front() const
        {
            assert(!q.empty());
            return q.front();
        }
        bool empty() const
        {
            return q.empty();
        }

        int push(thread *obj)
        {
            q.push_back(obj);
            obj->idx = q.size() - 1;
            up(obj->idx);
            return 0;
        }

        thread* pop_front()
        {
            auto ret = q[0];
            q[0] = q.back();
            q[0]->idx = 0;
            q.pop_back();
            down(0);
            ret->idx = -1;
            return ret;
        }

        int pop(thread *obj)
        {
            if (obj->idx == -1) return -1;
            if ((size_t)obj->idx == q.size() - 1){
                q.pop_back();
                obj->idx = -1;
                return 0;
            }

            auto id = obj->idx;
            q[obj->idx] = q.back();
            q[id]->idx = id;
            q.pop_back();
            if (!up(id)) down(id);
            obj->idx = -1;
            return 0;
        }

        void update_node(int idx, thread *&obj)
        {
            q[idx] = obj;
            q[idx]->idx = idx;
        }

        // compare m_nodes[idx] with parent node.
        bool up(int idx)
        {
            auto tmp = q[idx];
            bool ret = false;
            while (idx != 0){
                auto cmpIdx = (idx - 1) >> 1;
                if (*tmp < *q[cmpIdx]) {
                    update_node(idx, q[cmpIdx]);
                    idx = cmpIdx;
                    ret = true;
                    continue;
                }
                break;
            }
            if (ret) update_node(idx, tmp);
            return ret;
        }

        // compare m_nodes[idx] with child node.
        bool down(int idx)
        {
            auto tmp = q[idx];
            size_t cmpIdx = (idx << 1) + 1;
            bool ret = false;
            while (cmpIdx < q.size()) {
                if (cmpIdx + 1 < q.size() && *q[cmpIdx + 1] < *q[cmpIdx]) cmpIdx++;
                if (*q[cmpIdx] < *tmp){
                    update_node(idx, q[cmpIdx]);
                    idx = cmpIdx;
                    cmpIdx = (idx << 1) + 1;
                    ret = true;
                    continue;
                }
                break;
            }
            if (ret) update_node(idx, tmp);
            return ret;
        }
    };

    // A special spinlock that distinguishes a foreground vCPU among
    // background vCPUs, and makes the foreground as fast as possible.
    // Generic spinlock uses atomic exchange to obtain the lock, which
    // depends on bus lock and costs much CPU cycles than this design.
    class asymmetric_spinLock {
        // TODO: better place the two atomics in separate cache line?
        std::atomic_bool foreground_locked {false},
                         background_locked {false};

        void wait_while(std::atomic_bool& x) {
            while (unlikely(x.load(std::memory_order_acquire))) {
                do { spin_wait(); }
                while(likely(x.load(std::memory_order_relaxed)));
            }
        }

    public:
        void foreground_lock() {
            // lock
            foreground_locked.store(true, std::memory_order_release);

            // wait if (unlikely) background locked
            wait_while(background_locked);
        }
        bool background_try_lock() {
            while(true) {
                // wait if (unlikely) foreground locked
                wait_while(foreground_locked);

                // try lock
                if (background_locked.exchange(true, std::memory_order_acquire))
                    return false;   // avoid wait while holding the lock

                // check to make sure it is still unlocked
                if (likely(!foreground_locked.load(std::memory_order_acquire)))
                    return true;

                // otherwise release lock, wait, and repeat again
                background_locked.store(false, std::memory_order_release);
                spin_wait();
            }
            return true;
        }
        void foreground_unlock() {
            foreground_locked.store(false, std::memory_order_release);
        }
        void background_unlock() {
            background_locked.store(false, std::memory_order_release);
        }
    };

    struct vcpu_t : public vcpu_base {
        SleepQueue sleepq;  // sizeof(sleepq) should be 24: ptr, size and capcity
        asymmetric_spinLock runq_lock;
        uint16_t state = states::RUNNING;
        std::atomic<uint32_t> nthreads{1};
// offset 48B
        template<typename T>
        void move_to_standbyq_atomic(T x)
        {
            _move_to_standbyq_atomic(x);
            master_event_engine->cancel_wait();
        }
        void _move_to_standbyq_atomic(thread_list* lst)
        {
            SCOPED_LOCK(standbyq.lock);
            auto head = lst->front();
            auto tail = lst->back();
            standbyq.push_back(std::move(*lst));
            for (auto th = head; th != tail; th = th->next()) {
                assert(this == th->vcpu);
                th->lock.unlock();
            }
            assert(this == tail->vcpu);
            tail->lock.unlock();
        }
        void _move_to_standbyq_atomic(thread* th)
        {
            assert(this == th->vcpu);
            SCOPED_LOCK(standbyq.lock);
            standbyq.push_back(th);
        }

        thread* idle_worker;

        NullEventEngine _default_event_engine;

        vcpu_t() {
            master_event_engine = &_default_event_engine;
        }

        bool is_master_event_engine_default() {
            return &_default_event_engine == master_event_engine;
        }

        void reset_master_event_engine_default() {
            auto& mee = master_event_engine;
            if (&_default_event_engine == mee) return;
            delete mee;
            mee = &_default_event_engine;
        }

        // standby queue stores the threads that are running, but not
        // yet added to the run queue, until the run queue becomes empty
        thread_list standbyq;   // make it NOT in the first cache line (64B)
    };                          // where private fields reside

    #define SCOPED_FOREGROUND_LOCK(x) \
        auto __px = &(x); __px->foreground_lock(); DEFER(__px->foreground_unlock());
    #define SCOPED_BACKGROUND_LOCK(x) \
        (x).background_lock(); DEFER((x).background_unlock());

    class RunQ {
    public:
        thread** pc = &CURRENT;
        mutable thread* current;
        RunQ() {
            asm volatile ("" : "=r"(pc) : "0"(pc));
            current = *pc;
        }
    };

    struct Switch { thread *from, *to; };

    class AtomicRunQ : public RunQ {
    public:
        vcpu_t* vcpu;
        mutable asymmetric_spinLock* plock;
        AtomicRunQ(const RunQ& runq = RunQ()) : RunQ(runq) {
            vcpu = current->get_vcpu();
            (plock = &vcpu->runq_lock) -> foreground_lock();
        }
        mutable bool update_current = false;
        void set_current(thread* th) const {
            current = th;
            update_current = true;
        }
        ~AtomicRunQ() {
            if (update_current)
                *pc = current;
            plock->foreground_unlock();
        }
        static void prefetch_context(thread* from, thread* to)
        {
#ifdef CONTEXT_PREFETCHING
            const int CACHE_LINE_SIZE = 64;
            auto f = *from->stack.pointer_ref();
            __builtin_prefetch(f, 1);
            // __builtin_prefetch((char*)f + CACHE_LINE_SIZE, 1);
            auto t = *to->stack.pointer_ref();
            __builtin_prefetch(t, 0);
            // __builtin_prefetch((char*)t + CACHE_LINE_SIZE, 0);
#endif
        }
        Switch remove_current(states new_state) const {
            assert(!current->single());
            auto from = current;
            auto to = from->remove_from_list();
            set_current(to);
            prefetch_context(from, to);
            from->state = new_state;
            to->state = states::RUNNING;
            return {from, to};
        }
        Switch _do_goto(thread* to) const {
            auto from = current;
            prefetch_context(from, to);
            from->state = states::READY;
            to->state = states::RUNNING;
            set_current(to);
            return {from, to};
        }
        Switch goto_next() const {
            assert(!current->single());
            return _do_goto(current->next());
        }
        Switch try_goto(thread* th) const {
            assert(th->vcpu == vcpu);
            return _do_goto(th);
        }
        bool single() const {
            return current->single();
        }
        bool size_1or2() const {
            return current->next() == current->prev();
        }
        void insert_tail(thread* th) const {
            current->insert_tail(th);
        }
        void insert_list_before(thread* th) const {
            current->insert_list_before(th);
        }
        void remove_from_list(thread* th) const {
            assert(th->state == states::READY);
            assert(th->vcpu == vcpu);
            assert(th != current);
            th->remove_from_list();
        }
        bool defer_to_new_thread() const {
            auto idle_worker = vcpu->idle_worker;
            if (current->next() == idle_worker) {
                if (idle_worker->next() == current) {
                    // if defer_func is executed in idle_worker and it yields,
                    // photon will be broken. so we should return true and
                    // create a new thread to execute the defer func.
                    return true;
                }

                // postpone idle worker
                auto next = idle_worker->remove_from_list();
                next->insert_after(idle_worker);
            }
            return false;
        }
    };

#pragma GCC diagnostic push
#pragma GCC diagnostic ignored "-Winvalid-offsetof"
    static_assert(offsetof(thread, arg)   == 0x40, "...");
    static_assert(offsetof(thread, start) == 0x48, "...");
#pragma GCC diagnostic pop

    inline void thread::dequeue_ready_atomic(states newstat)
    {
        assert("this is not in runq, and this->lock is locked");
        if (waitq) {
            assert(waitq->front());
            SCOPED_LOCK(waitq->lock);
            waitq->erase(this);
            waitq = nullptr;
        } else {
            assert(this->single());
        }
        state = newstat;
    }

    __thread thread* CURRENT;

    static void spinlock_unlock(void* m_);

    inline void prepare_switch(thread* from, thread* to) {
        assert(from->vcpu == to->vcpu);
        assert(to->state == states::RUNNING);
        to->get_vcpu()->switch_count++;
    }

    static void _photon_thread_die(thread* th) asm("_photon_thread_die");

#if defined(__x86_64__)
#if !defined(_WIN64)
    asm(
DEF_ASM_FUNC(_photon_switch_context) // (void** rdi_to, void** rsi_from)
R"(
        push    %rbp
        mov     %rsp, (%rsi)
        mov     (%rdi), %rsp
        pop     %rbp
        ret
)"

DEF_ASM_FUNC(_photon_switch_context_defer) // (void* rdi_arg, void (*rsi_defer)(void*), void** rdx_to, void** rcx_from)
R"(
        push    %rbp
        mov     %rsp, (%rcx)
)"

DEF_ASM_FUNC(_photon_switch_context_defer_die) // (void* rdi_arg, void (*rsi_defer)(void*), void** rdx_to_th)
R"(
        mov     (%rdx), %rsp
        pop     %rbp
        jmp     *%rsi
)"

DEF_ASM_FUNC(_photon_thread_stub)
R"(
        mov     0x40(%rbp), %rdi
        movq    $0, 0x40(%rbp)
        call    *0x48(%rbp)
        mov     %rax, 0x48(%rbp)
        mov     %rbp, %rdi
        call    _photon_thread_die
)"
    );

    inline void switch_context(thread* from, thread* to) {
        prepare_switch(from, to);
        auto _t_ = to->stack.pointer_ref();
        register auto f asm("rsi") = from->stack.pointer_ref();
        register auto t asm("rdi") = _t_;
        asm volatile("call _photon_switch_context"  // (to, from)
                     : "+r"(t), "+r"(f)
                     :  // "0"(t), "1"(f)
                     : "rax", "rbx", "rcx", "rdx", "r8", "r9", "r10", "r11",
                       "r12", "r13", "r14", "r15");
    }

    inline void switch_context_defer(thread* from, thread* to,
                                     void (*defer)(void*), void* arg) {
        prepare_switch(from, to);
        auto _t_ = to->stack.pointer_ref();
        register auto f asm("rcx") = from->stack.pointer_ref();
        register auto t asm("rdx") = _t_;
        register auto a asm("rdi") = arg;
        register auto d asm("rsi") = defer;
        asm volatile(
            "call _photon_switch_context_defer"  // (arg, defer, to, from)
            : "+r"(t), "+r"(f), "+r"(a), "+r"(d)
            :  // "0"(t), "1"(f), "2"(a), "3"(d)
            : "rax", "rbx", "r8", "r9", "r10", "r11", "r12", "r13", "r14",
              "r15");
    }
#else // _WIN64
    asm(
DEF_ASM_FUNC(_photon_switch_context) // (void** rcx_to, void** rdx_from)
R"(
        push    %rbp
        mov     %rsp, (%rdx)
        mov     (%rcx), %rsp
        pop     %rbp
        ret
)"

DEF_ASM_FUNC(_photon_switch_context_defer) // (void* rcx_arg, void (*rdx_defer)(void*), void** r8_to, void** r9_from)
R"(
        push    %rbp
        mov     %rsp, (%r9)
)"

DEF_ASM_FUNC(_photon_switch_context_defer_die) // (void* rcx_arg, void (*rdx_defer)(void*), void** r8_to)
R"(
        mov     (%r8), %rsp
        pop     %rbp
        jmp     *%rdx
)"

DEF_ASM_FUNC(_photon_thread_stub)
R"(
        mov     0x40(%rbp), %rcx
        movq    $0, 0x40(%rbp)
        call    *0x48(%rbp)
        mov     %rax, 0x48(%rbp)
        mov     %rbp, %rcx
        call    _photon_thread_die
)"
    );

    inline void switch_context(thread* from, thread* to) {
        prepare_switch(from, to);
        auto _t_ = to->stack.pointer_ref();
        register auto f asm("rdx") = from->stack.pointer_ref();
        register auto t asm("rcx") = _t_;
        asm volatile("call _photon_switch_context"  // (to, from)
                     : "+r"(t), "+r"(f)
                     :  // "0"(t), "1"(f)
                     : "rax", "rbx", "rsi", "rdi", "r8", "r9",
                       "r10", "r11", "r12", "r13", "r14", "r15",
                       "xmm6",  "xmm7",  "xmm8",  "xmm9",  "xmm10",
                       "xmm11", "xmm12", "xmm13", "xmm14", "xmm15");
    }

    inline void switch_context_defer(thread* from, thread* to,
                                     void (*defer)(void*), void* arg) {
        prepare_switch(from, to);
        auto _t_ = to->stack.pointer_ref();
        register auto f asm("r9") = from->stack.pointer_ref();
        register auto t asm("r8") = _t_;
        register auto a asm("rcx") = arg;
        register auto d asm("rdx") = defer;
        asm volatile(
            "call _photon_switch_context_defer"  // (arg, defer, to, from)
            : "+r"(t), "+r"(f), "+r"(a), "+r"(d)
            :  // "0"(t), "1"(f), "2"(a), "3"(d)
            : "rax", "rbx", "rsi", "rdi", "r10",
              "r11", "r12", "r13", "r14", "r15",
              "xmm6",  "xmm7",  "xmm8",  "xmm9",  "xmm10",
              "xmm11", "xmm12", "xmm13", "xmm14", "xmm15");
    }
#endif // _WIN64

#elif defined(__aarch64__) || defined(__arm64__)

    asm(
DEF_ASM_FUNC(_photon_switch_context) // (void** x0_from, void** x1_to)
R"(
        stp x29, x30, [sp, #-16]!
        mov x29, sp
        str x29, [x0]
        ldr x29, [x1]
        mov sp, x29
        ldp x29, x30, [sp], #16
        ret
)"

DEF_ASM_FUNC(_photon_switch_context_defer) // (void* x0_arg, void (*x1_defer)(void*), void** x2_to, void** x3_from)
R"(
        stp x29, x30, [sp, #-16]!
        mov x29, sp
        str x29, [x3]
)"

DEF_ASM_FUNC(_photon_switch_context_defer_die) // (void* x0_arg, void (*x1_defer)(void*), void** x2_to_th)
R"(
        ldr x29, [x2]
        mov sp, x29
        ldp x29, x30, [sp], #16
        br x1
)"

DEF_ASM_FUNC(_photon_thread_stub)
R"(
        ldp x0, x1, [x29, #0x40] //; load arg, start into x0, x1
        str xzr, [x29, #0x40]    //; set arg as 0
        blr x1                   //; start(x0)
        str x0, [x29, #0x48]     //; retval = result
        mov x0, x29              //; move th to x0
        b _photon_thread_die     //; _photon_thread_die(th)
)"
    );

    inline void switch_context(thread* from, thread* to) {
        prepare_switch(from, to);
        auto _t_ = to->stack.pointer_ref();
        register auto f asm("x0") = from->stack.pointer_ref();
        register auto t asm("x1") = _t_;
        asm volatile("bl _photon_switch_context"
                     : "+r"(t), "+r"(f)
                     :  // "0"(t), "1"(f)
                     :  // Callee saved register, make it as clobber to save
                     "x19", "x20", "x21", "x22", "x23", "x24", "x25", "x26",
                     "x27", "x28", "x29", "x30",
                     // Caller saved register, might change, should save
                     "x2", "x3", "x4", "x5", "x6", "x7", "x8",
                     // Corouptable register, may change ,should save
                     "x9", "x10", "x11", "x12", "x13", "x14", "x15", "x16",
                     "x17", "x18");
    }

    inline void switch_context_defer(thread* from, thread* to,
                                     void (*defer)(void*), void* arg) {
        prepare_switch(from, to);
        auto _t_ = to->stack.pointer_ref();
        register auto f asm("x3") = from->stack.pointer_ref();
        register auto t asm("x2") = _t_;
        register auto d asm("x1") = defer;
        register auto a asm("x0") = arg;
        asm volatile("bl _photon_switch_context_defer"
                     : "+r"(t), "+r"(f), "+r"(a), "+r"(d)
                     :  // "0"(t), "1"(f), "2"(a), "3"(d)
                     : "x19", "x20", "x21", "x22", "x23", "x24", "x25", "x26",
                       "x27", "x28", "x29", "x30", "x4", "x5", "x6", "x7", "x8",
                       "x9", "x10", "x11", "x12", "x13", "x14", "x15", "x16",
                       "x17", "x18");
    }

#endif  // x86 or arm

    extern "C" void _photon_switch_context_defer_die(void* arg,uint64_t defer_func_addr, void** to)
        asm ("_photon_switch_context_defer_die");

    inline void thread::die() {
        deallocate_tls(&tls);
        // if CURRENT is idle stub and during vcpu_fini
        // main thread waiting for idle stub joining, now idle might be only
        // thread in run-queue. To keep going, wake up waiter before remove
        // current from run-queue.
        lock.lock();
        state = states::DONE;
        cond.notify_one();
        get_vcpu()->nthreads--;
        auto sw = AtomicRunQ().remove_current(states::DONE);
        assert(this == sw.from);
        uint64_t func;
        void* arg;
        if (!is_joinable()) {
            auto f = &thread::dispose;
            func = (uint64_t&)f;
            arg = this;
        } else {
            func = (uint64_t)&spinlock_unlock;
            arg = &lock;
        }
        _photon_switch_context_defer_die(
            arg, func, sw.to->stack.pointer_ref());
    }
    __attribute__((used)) static
    void _photon_thread_die(thread* th) {
        assert(th == CURRENT);
        th->die();
    }

    extern "C" void _photon_thread_stub() asm ("_photon_thread_stub");

    thread* thread_create(thread_entry start, void* arg,
                uint64_t stack_size, uint16_t reserved_space) {
        RunQ rq;
        if (unlikely(!rq.current))
            LOG_ERROR_RETURN(ENOSYS, nullptr, "Photon not initialized in this vCPU (OS thread)");
        size_t randomizer = (rand() % 32) * (1024 + 8);
        stack_size = align_up(randomizer + stack_size + sizeof(thread), PAGE_SIZE);
        char* ptr = (char*)photon_thread_alloc(stack_size);
<<<<<<< HEAD
        auto p = ptr + stack_size - sizeof(thread) - randomizer;
#pragma GCC diagnostic push
#pragma GCC diagnostic ignored "-Wstrict-aliasing"
        (uint64_t&)p &= ~63;
#pragma GCC diagnostic pop
        auto th = new (p) thread;
=======
        uint64_t p = (uint64_t) ptr + stack_size - sizeof(thread) - randomizer;
        p = align_down(p, 64);
        auto th = new((char*) p) thread;
>>>>>>> c3301458
        th->buf = ptr;
        th->stackful_alloc_top = ptr;
        th->start = start;
        th->stack_size = stack_size;
        th->arg = arg;
        auto sp = align_down(p - reserved_space, 64);
        th->stack.init((void*)sp, &_photon_thread_stub, th);
        AtomicRunQ arq(rq);
        th->vcpu = arq.vcpu;
        arq.vcpu->nthreads++;
        arq.insert_tail(th);
        return th;
    }

#if defined(__x86_64__) && defined(__linux__) && defined(ENABLE_MIMIC_VDSO)
#include <sys/auxv.h>
    struct MimicVDSOTimeX86 {
        static constexpr size_t BASETIME_MAX = 12;
        static constexpr size_t REALTIME_CLOCK = 2;
        static constexpr size_t US_PER_SEC = 1ULL * 1000 * 1000;
        static constexpr size_t NS_PER_US = 1ULL * 1000;

        struct vgtod_ts {
            volatile uint64_t sec;
            volatile uint64_t nsec;
        };

        struct vgtod_data {
            unsigned int seq;

            int vclock_mode;
            volatile uint64_t cycle_last;
            uint64_t mask;
            uint32_t mult;
            uint32_t shift;

            struct vgtod_ts basetime[BASETIME_MAX];

            int tz_minuteswest;
            int tz_dsttime;
        };

        vgtod_data* vp = nullptr;
        uint64_t last_now = 0;

        MimicVDSOTimeX86() {
            vp = get_vvar_addr();
        }

        static vgtod_data* get_vvar_addr() {
            // quickly parse /proc/self/maps to find [vvar] mapping
            auto mmapsfile = fopen("/proc/self/maps", "r");
            if (!mmapsfile) {
                return nullptr;
            }
            DEFER(fclose(mmapsfile));
            size_t len = 0;
            char* line = nullptr;
            // getline will alloc buffer and realloc when line point to nullptr
            // so always free before return once
            DEFER(free(line));
            while ((getline(&line, &len, mmapsfile)) != EOF) {
                if (strstr(line, "[vvar]"))
                    return (vgtod_data*)(strtol(line, NULL, 16) + 0x80);
            }
            return nullptr;
        }

        __attribute__((always_inline)) static inline uint64_t rdtsc64() {
            uint32_t low, hi;
            asm volatile("rdtsc" : "=a"(low), "=d"(hi) : :);
            return ((uint64_t)hi << 32) | low;
        }

        operator bool() const { return vp; }

        uint64_t get_now(bool accurate = false) {
            if (!vp) {
                return -1;
            }
            uint64_t sec, ns, last;
            do {
                last = vp->cycle_last;
                sec = vp->basetime[REALTIME_CLOCK].sec;
                ns = vp->basetime[REALTIME_CLOCK].nsec;
            } while (unlikely(last != vp->cycle_last));
            if (unlikely(accurate)) {
                auto rns = ns;
                auto cycles = rdtsc64();
                if (likely(cycles > last))
                    rns += ((cycles - last) * vp->mult) >> vp->shift;
                return last_now = sec * US_PER_SEC + rns / NS_PER_US;
            }
            auto ret = sec * US_PER_SEC + ns / NS_PER_US;
            if (ret < last_now) return last_now;
            return last_now = ret;
        }
    } __mimic_vdso_time_x86;
#endif

    volatile uint64_t now;
    static std::atomic<pthread_t> ts_updater(0);
    static inline struct timeval update_now()
    {
#if defined(__x86_64__) && defined(__linux__) && defined(ENABLE_MIMIC_VDSO)
        if (likely(__mimic_vdso_time_x86))
            return photon::now = __mimic_vdso_time_x86.get_now();
#endif
        struct timeval tv;
        gettimeofday(&tv, NULL);
        uint64_t nnow = tv.tv_sec;
        nnow *= 1000 * 1000;
        nnow += tv.tv_usec;
        now = nnow;
        return tv;
    }
    __attribute__((always_inline))
    static inline uint32_t _rdtsc()
    {
    #if defined(__x86_64__)
        uint32_t low, hi;
        asm volatile(
            "rdtsc"
            : "=a"(low), "=d"(hi)
            :
            :);
        // assume working in 2Ghz, therefore 1ms ~ 2M = 1<<21
        // keep higher bits of tsc is enough
        return (hi << 12) | (low >> 20);
    #elif defined(__aarch64__)
        uint64_t val;
        uint64_t freq;
        asm volatile("mrs %0, cntvct_el0" : "=r" (val));
        asm volatile("mrs %0, cntfrq_el0" : "=r" (freq));
        // cycles * microsec_per_sec / frequency = microsec
        return (val << 10) / freq;
    #endif
    }
    static uint32_t last_tsc = 0;
    static inline void if_update_now(bool accurate = false) {
#if defined(__x86_64__) && defined(__linux__) && defined(ENABLE_MIMIC_VDSO)
        if (likely(__mimic_vdso_time_x86)) {
            return photon::now = __mimic_vdso_time_x86.get_now(accurate);
        }
#endif
        if (likely(ts_updater.load(std::memory_order_relaxed))) {
            return;
        }
        if (unlikely(accurate)) {
            update_now();
            return;
        }
        uint32_t tsc = _rdtsc();
        if (unlikely(last_tsc != tsc)) {
            last_tsc = tsc;
            update_now();
        }
    }
    struct timeval alog_update_now() {
        last_tsc = _rdtsc();
        return update_now();
    }
    int timestamp_updater_init() {
        if (!ts_updater) {
            std::thread([&]{
                pthread_t current_tid = pthread_self(), pid = 0;
                if (!ts_updater.compare_exchange_weak(pid, current_tid, std::memory_order_acq_rel))
                    return;
                while (current_tid == ts_updater.load(std::memory_order_relaxed)) {
                    usleep(500);
                    update_now();
                }
            }).detach();
            return 0;
        }
        LOG_WARN("Timestamp updater already started");
        return -1;
    }
    int timestamp_updater_fini() {
        if (ts_updater.load()) {
            ts_updater = 0;
            return 0;
        }
        LOG_WARN("Timestamp updater not launch or already stopped");
        return -1;
    }

    static int resume_threads()
    {
        int count = 0;
        auto vcpu = CURRENT->get_vcpu();
        auto& standbyq = vcpu->standbyq;
        auto& sleepq = vcpu->sleepq;
        if (!standbyq.empty())
        {   // threads interrupted by other vcpus were not popped from sleepq
            auto q = standbyq.eject_whole_atomic();
            if (q) {
                thread_list list(q);
                for (auto th: list) {
                    assert(th->state == states::STANDBY);
                    th->state = states::READY;
                    sleepq.pop(th);
                    ++count;
                }
                list.node = nullptr;
                AtomicRunQ().insert_list_before(q);
            }
            return count;
        }

        if_update_now();
        while(!sleepq.empty())
        {
            auto th = sleepq.front();
            if (th->ts_wakeup > now) break;
            SCOPED_LOCK(th->lock);
            sleepq.pop_front();
            if (th->state == states::SLEEPING) {
                th->dequeue_ready_atomic();
                AtomicRunQ().insert_tail(th);
                count++;
            }
        }
        return count;
    }

    states thread_stat(thread* th)
    {
        return (states) th->state;
    }

    void thread_yield()
    {
        assert(!AtomicRunQ().single());
        auto sw = AtomicRunQ().goto_next();
        if_update_now();
        switch_context(sw.from, sw.to);
    }

    void thread_yield_fast() {
        assert(!AtomicRunQ().single());
        auto sw = AtomicRunQ().goto_next();
        switch_context(sw.from, sw.to);
    }

    void thread_yield_to(thread* th) {
        if (unlikely(th == nullptr)) { // yield to any thread
            return thread_yield();
        }
        RunQ rq;
        if (unlikely(th == rq.current)) { // yield to current should just update time
            if_update_now();
            return;
        } else if (unlikely(th->vcpu != rq.current->vcpu)) {
            LOG_ERROR_RETURN(EINVAL, , "target thread ` must be run by the same vcpu as CURRENT!", th);
        } else if (unlikely(th->state == states::STANDBY)) {
            while (th->state == states::STANDBY)
                resume_threads();
            assert(th->state == states::READY);
        } else if (unlikely(th->state != states::READY)) {
            LOG_ERROR_RETURN(EINVAL, , "target thread ` must be READY!", th);
        }

        auto sw = AtomicRunQ(rq).try_goto(th);
        if_update_now();
        switch_context(sw.from, sw.to);
    }

    __attribute__((always_inline)) inline
    Switch prepare_usleep(uint64_t useconds, thread_list* waitq, RunQ rq = {})
    {
        spinlock* waitq_lock = waitq ? &waitq->lock : nullptr;
        SCOPED_LOCK(waitq_lock, ((bool) waitq) * 2);
        SCOPED_LOCK(rq.current->lock);
        assert(!AtomicRunQ(rq).single());
        auto sw = AtomicRunQ(rq).remove_current(states::SLEEPING);
        if (waitq) {
            waitq->push_back(sw.from);
            sw.from->waitq = waitq;
        }
        if_update_now(true);
        sw.from->ts_wakeup = sat_add(now, useconds);
        sw.from->get_vcpu()->sleepq.push(sw.from);
        return sw;
    }

    // returns 0 if slept well (at lease `useconds`), -1 otherwise
    static int thread_usleep(uint64_t useconds, thread_list* waitq)
    {
        if (unlikely(useconds == 0)) {
            thread_yield();
            return 0;
        }

        auto r = prepare_usleep(useconds, waitq);
        switch_context(r.from, r.to);
        assert(r.from->waitq == nullptr);
        return r.from->set_error_number();
    }

    typedef void (*defer_func)(void*);
    static int thread_usleep_defer(uint64_t useconds,
        thread_list* waitq, defer_func defer, void* defer_arg)
    {
        auto r = prepare_usleep(useconds, waitq);
        switch_context_defer(r.from, r.to, defer, defer_arg);
        assert(r.from->waitq == nullptr);
        return r.from->set_error_number();
    }

    __attribute__((noinline))
    static int do_thread_usleep_defer(uint64_t useconds,
            defer_func defer, void* defer_arg, RunQ rq) {
        auto r = prepare_usleep(useconds, nullptr, rq);
        switch_context_defer(r.from, r.to, defer, defer_arg);
        assert(r.from->waitq == nullptr);
        return r.from->set_error_number();
    }
    static int do_shutdown_usleep_defer(uint64_t useconds,
                defer_func defer, void* defer_arg, RunQ rq) {
        if (likely(useconds > 10*1000))
            useconds = 10*1000;
        int ret = do_thread_usleep_defer(useconds, defer, defer_arg, rq);
        if (ret >= 0)
            errno = EPERM;
        return -1;
    }
#pragma GCC diagnostic push
#pragma GCC diagnostic ignored "-Wstrict-aliasing"
    int thread_usleep_defer(uint64_t useconds, defer_func defer, void* defer_arg) {
        RunQ rq;
        if (unlikely(!rq.current))
            LOG_ERROR_RETURN(ENOSYS, -1, "Photon not initialized in this thread");
        if (unlikely(AtomicRunQ(rq).defer_to_new_thread())) {
            thread_create((thread_entry&)defer, defer_arg);
            return thread_usleep(useconds);
        }
        if (unlikely(rq.current->is_shutting_down()))
            return do_shutdown_usleep_defer(useconds, defer, defer_arg, rq);
        return do_thread_usleep_defer(useconds, defer, defer_arg, rq);
    }
#pragma GCC diagnostic pop

    __attribute__((noinline))
    static int do_thread_usleep(uint64_t useconds, RunQ rq) {
        auto r = prepare_usleep(useconds, nullptr, rq);
        switch_context(r.from, r.to);
        assert(r.from->waitq == nullptr);
        return r.from->set_error_number();
    }
    static int do_shutdown_usleep(uint64_t useconds, RunQ rq) {
        if (likely(useconds > 10*1000))
            useconds = 10*1000;
        int ret = do_thread_usleep(useconds, rq);
        if (ret >= 0)
            errno = EPERM;
        return -1;
    }
    int thread_usleep(uint64_t useconds) {
        RunQ rq;
        if (unlikely(!rq.current))
            LOG_ERROR_RETURN(ENOSYS, -1, "Photon not initialized in this thread");
        if (unlikely(!useconds))
            return thread_yield(), 0;
        if (unlikely(rq.current->is_shutting_down()))
            return do_shutdown_usleep(useconds, rq);
        return do_thread_usleep(useconds, rq);
    }

    static void prelocked_thread_interrupt(thread* th, int error_number)
    {
        vcpu_t* vcpu = th->get_vcpu();
        assert(th && th->state == states::SLEEPING);
        assert("th->lock is locked");
        assert(th != CURRENT);
        th->error_number = error_number;
        RunQ rq;
        if (unlikely(!rq.current || vcpu != rq.current->get_vcpu())) {
            th->dequeue_ready_atomic(states::STANDBY);
            vcpu->move_to_standbyq_atomic(th);
        } else {
            th->dequeue_ready_atomic();
            vcpu->sleepq.pop(th);
            AtomicRunQ(rq).insert_tail(th);
        }
    }
    void thread_interrupt(thread* th, int error_number)
    {
        if (unlikely(!th))
            LOG_ERROR_RETURN(EINVAL, , "invalid parameter");
        if (unlikely(th->state != states::SLEEPING)) return;
        SCOPED_LOCK(th->lock);
        if (unlikely(th->state != states::SLEEPING)) return;

        prelocked_thread_interrupt(th, error_number);
    }

    static void do_stack_pages_gc(void* arg) {
#if !defined(_WIN64) && !defined(__aarch64__)
        auto th = (thread*)arg;
        assert(th->vcpu == CURRENT->vcpu);
        auto buf = th->buf;
        if (buf == nullptr) {
            // th is the main thread of the vcpu
            return;
        }
        auto rsp = (char*)th->stack._ptr;
        auto len = align_down(rsp - buf, PAGE_SIZE);
        madvise(buf, len, MADV_DONTNEED);
#endif
    }

    int stack_pages_gc(thread* th) {
        if (!th || th->vcpu != CURRENT->vcpu)
            LOG_ERROR_RETURN(EINVAL, -1, "target thread ` must be run on CURRENT vCPU", th);
        if (th->state == RUNNING) {
            auto next = AtomicRunQ().goto_next().to;
            switch_context_defer(th, next, do_stack_pages_gc, th);
        } else {
            do_stack_pages_gc(th);
        }
        return 0;
    }

    template<typename T, typename PT = T*> inline
    T* indirect_lock(volatile PT* ppt, T* end)
    {
    again:
        T* x = *ppt;
        if (!x || x == end)
            return nullptr;
        x->lock.lock();
        if (x == *ppt)
            return x;
        x->lock.unlock();
        goto again;
    }
    inline thread* indirect_lock(thread** ppt)
    {
        return indirect_lock<thread>(ppt, nullptr);
    }
    join_handle* thread_enable_join(thread* th, bool flag)
    {
        th->set_joinable(flag);
        return (join_handle*)th;
    }

    void thread_join(join_handle* jh)
    {
        auto th = (thread*)jh;
        if (!th->is_joinable())
            LOG_ERROR_RETURN(ENOSYS, , "join is not enabled for thread ", th);

        th->lock.lock();
        while (th->state != states::DONE) {
            th->cond.wait(th->lock);
        }
        th->dispose();
    }
    inline void thread_join(thread* th)
    {
        thread_join((join_handle*)th);
    }

    int thread_shutdown(thread* th, bool flag)
    {
        if (!th)
            LOG_ERROR_RETURN(EINVAL, -1, "invalid thread");

        th->set_shutting_down(flag);
        if (th->state == states::SLEEPING)
            thread_interrupt(th, EPERM);
        return 0;
    }

    void threads_create_join(uint64_t n,
        thread_entry start, void* arg, uint64_t stack_size)
    {
        if (n == 0) return;
        thread* threads[32];
        thread** pthreads = threads;
        std::vector<thread*> _threads;
        if (n > 32)
        {
            _threads.resize(n);
            pthreads = &_threads[0];
        }
        for (uint64_t i = 0; i < n; ++i)
        {
            auto th = thread_create(start, arg, stack_size);
            if (!th) break;
            thread_enable_join(th);
            pthreads[i] = th;
        }
        for (uint64_t i = 0; i < n; ++i) {
            thread_join(pthreads[i]);
        }
    }

    void Timer::stub()
    {
        auto timeout = _default_timeout;
        do {
        again:
            _waiting = true;
            _wait_ready.notify_all();
            int ret = thread_usleep(timeout);
            _waiting = false;
            if (ret < 0)
            {
                int e = errno;
                if (e == ECANCELED) {
                    break;
                } else if (e == EAGAIN) {
                    timeout = _reset_timeout;
                    goto again;
                }
                else assert(false);
            }

            timeout = _on_timer.fire();
            if (!timeout)
                timeout = _default_timeout;
        } while(_repeating);
        _th = nullptr;
    }
    void* Timer::_stub(void* _this)
    {
        static_cast<Timer*>(_this)->stub();
        return nullptr;
    }

    int ticket_spinlock::lock() {
        const auto ticket = next.fetch_add(1, std::memory_order_relaxed);
        while (serv.load(std::memory_order_acquire) != ticket) {
#ifdef __aarch64__
            asm volatile("isb" : : : "memory");
#else
            _mm_pause();
#endif
        }
        return 0;
    }

    void ticket_spinlock::unlock() {
        const auto successor = serv.load(std::memory_order_relaxed) + 1;
        serv.store(successor, std::memory_order_release);
    }

    inline int waitq_translate_errno(int ret)
    {
        auto perrno = &errno;
        if (ret == 0)
        {
            *perrno = ETIMEDOUT;
            return -1;
        }
        return (*perrno == ECANCELED) ? 0 : -1;
    }
    int waitq::wait(uint64_t timeout)
    {
        static_assert(sizeof(q) == sizeof(thread_list), "...");
        auto lst = (thread_list*)&q;
        int ret = thread_usleep(timeout, lst);
        return waitq_translate_errno(ret);
    }
    int waitq::wait_defer(uint64_t timeout, void(*defer)(void*), void* arg) {
        static_assert(sizeof(q) == sizeof(thread_list), "...");
        auto lst = (thread_list*)&q;
        int ret = thread_usleep_defer(timeout, lst, defer, arg);
        return waitq_translate_errno(ret);
    }

/*
    void waitq::resume(thread* th, int error_number)
    {
        auto lst = (thread_list*)&q;
        assert(th->waitq == lst);
        if (!th || !q || th->waitq != lst)
            LOG_ERROR_RETURN(EINVAL, , " invalid arguement ", VALUE(th));

        thread_interrupt(th, error_number); // may update q
    }
*/
    struct ScopedLockHead
    {
        thread* _th;
        ScopedLockHead(waitq* waitq) :
            _th(indirect_lock(&waitq->q.th)) { }
        operator thread*()   { return _th; }
        thread* operator->() { return _th; }
        ~ScopedLockHead()    { if (_th) _th->lock.unlock(); }
    };
    thread* waitq::resume_one(int error_number)
    {
        ScopedLockHead h(this);
        if (h)
        {
            assert(h->waitq == (thread_list*)this);
            prelocked_thread_interrupt(h, error_number);
            assert(h->waitq == nullptr);
            assert(this->q.th != h);
        }
        return h;
    }
    int waitq::resume_all(int error_number)
    {
        int r = 0;
        while (resume_one(error_number) != 0) r++;
        return r;
        // auto lst = (thread_list*)&q;
        // return thread_list_interrupt(lst, error_number);
    }
    static void spinlock_unlock(void* s_)
    {
        auto splock = (spinlock*)s_;
        splock->unlock();
    }
    int mutex::lock(uint64_t timeout) {
        if (try_lock() == 0) return 0;
        for (auto re = retries; re; --re) {
            thread_yield();
            if (try_lock() == 0)
                return 0;
        }
        splock.lock();
        if (try_lock() == 0) {
            splock.unlock();
            return 0;
        }

        if (timeout == 0) {
            errno = ETIMEDOUT;
            splock.unlock();
            return -1;
        }

        int ret = thread_usleep_defer(timeout,
            (thread_list*)&q, &spinlock_unlock, &splock);
        return waitq_translate_errno(ret);
    }
    int mutex::try_lock()
    {
        thread* ptr = nullptr;
        bool ret = owner.compare_exchange_strong(ptr, CURRENT,
            std::memory_order_acq_rel, std::memory_order_relaxed);
        return (int)ret - 1;
    }
    inline void do_mutex_unlock(mutex* m)
    {
        SCOPED_LOCK(m->splock);
        ScopedLockHead h(m);
        m->owner.store(h);
        if (h)
            prelocked_thread_interrupt(h, ECANCELED);
    }
    static void mutex_unlock(void* m_)
    {
        if (!m_) return;
        auto m = (mutex*)m_;
        assert(m->owner);   // should be locked
        do_mutex_unlock(m);
    }
    void mutex::unlock()
    {
        auto th = owner.load();
        if (unlikely(!th)) {
            if (unlikely(!CURRENT))
                return;
            LOG_ERROR_RETURN(EINVAL, , "the mutex was not locked");
        }
        if (unlikely(th != CURRENT))
            LOG_ERROR_RETURN(EINVAL, , "the mutex was not locked by current thread");
        do_mutex_unlock(this);
    }

    int recursive_mutex::lock(uint64_t timeout) {
        if (owner == CURRENT || mutex::lock(timeout) == 0) {
            recursive_count++;
            return 0;
        }
        return -1;
    }

    int recursive_mutex::try_lock() {
        if (owner == CURRENT || mutex::try_lock() == 0) {
            recursive_count++;
            return 0;
        }
        return -1;
    }

    void recursive_mutex::unlock() {
        auto th = owner.load();
        if (!th) {
            LOG_ERROR_RETURN(EINVAL, , "the mutex was not locked");
        }
        if (th != CURRENT) {
            LOG_ERROR_RETURN(EINVAL, , "the mutex was not locked by current thread");
        }
        if (--recursive_count > 0) {
            return;
        }
        do_mutex_unlock(this);
    }
    int mutex_lock(void* arg) {
        return ((mutex*)arg)->lock();
    }
    int spinlock_lock(void* arg) {
        return ((spinlock*)arg)->lock();
    }
    static int cvar_do_wait(thread_list* q, void* m, uint64_t timeout, int(*lock)(void*), void(*unlock)(void*)) {
        assert(m);
        if (!m)
            LOG_ERROR_RETURN(EINVAL, -1, "there must be a lock");
        int ret = thread_usleep_defer(timeout, q, unlock, m);
        auto en = ret < 0 ? errno : 0;
        while (true) {
            int ret = lock(m);
            if (ret == 0) break;
            LOG_ERROR("failed to get mutex lock, ` `, try again", VALUE(ret), ERRNO());
            thread_usleep(1000, nullptr);
        }
        if (ret < 0) errno = en;
        return waitq_translate_errno(ret);

    }
    int condition_variable::wait(mutex* m, uint64_t timeout)
    {
        return cvar_do_wait((thread_list*)&q, m, timeout, mutex_lock, mutex_unlock);
    }
    int condition_variable::wait(spinlock* m, uint64_t timeout)
    {
        return cvar_do_wait((thread_list*)&q, m, timeout, spinlock_lock, spinlock_unlock);
    }
    int semaphore::wait(uint64_t count, uint64_t timeout)
    {
        if (count == 0) return 0;
        splock.lock();
        CURRENT->semaphore_count = count;
        Timeout tmo(timeout);
        int ret = 0;
        while (!try_substract(count)) {
            ret = waitq::wait_defer(tmo.timeout(), spinlock_unlock, &splock);
            splock.lock();
            if (ret < 0 && errno == ETIMEDOUT) {
                CURRENT->semaphore_count = 0;
                try_resume();       // when timeout, we need to try
                splock.unlock();    // to resume next thread(s) in q
                return ret;
            }
        }
        try_resume();
        splock.unlock();
        return 0;
    }
    void semaphore::try_resume()
    {
        auto cnt = m_count.load();
        while(true)
        {
            ScopedLockHead h(this);
            if (!h) return;
            auto th = (thread*)h;
            auto& qfcount = th->semaphore_count;
            if (qfcount > cnt) break;
            cnt -= qfcount;
            qfcount = 0;
            prelocked_thread_interrupt(th, ECANCELED);
        }
    }
    bool semaphore::try_substract(uint64_t count)
    {
        while(true)
        {
            auto mc = m_count.load();
            if (mc < count)
                return false;
            auto new_mc = mc - count;
            if (m_count.compare_exchange_strong(mc, new_mc))
                return true;
        }
    }
    int rwlock::lock(int mode, uint64_t timeout)
    {
        if (mode != RLOCK && mode != WLOCK)
            LOG_ERROR_RETURN(EINVAL, -1, "mode unknow");

        scoped_lock lock(mtx);
        auto mark = CURRENT->rwlock_mark;
        auto bkup = mark;   // backup mark
        DEFER(CURRENT->rwlock_mark = bkup);
        // mask mark bits, keep RLOCK WLOCK bit clean
        mark &= ~(RLOCK | WLOCK);
        mark |= mode;
        CURRENT->rwlock_mark = mark;
        uint64_t op = (mode == RLOCK) ? (1ULL << 63) : -1ULL;
        if (cvar.q.th || (op & state)) {
            do {
                int ret = cvar.wait(lock, timeout);
                if (ret < 0)
                    return -1; // break by timeout or interrupt
            } while (op & state);
        }
#if defined(__x86_64__)
        asm ("rol $1, %0" : "+r"(op) : "r"(op)); // rotate shift left by 1 bit
#elif defined(__aarch64__) || defined(__arm64__)
        asm ("ror %0, %0, #63" : "+r"(op) : "r"(op));
#endif
        state += op;
        return 0;
    }
    int rwlock::unlock()
    {
        assert(state != 0);
        scoped_lock lock(mtx);
        if (state>0)
            state --;
        else
            state ++;
        if (state == 0 && cvar.q.th) {
            if (cvar.q.th && (cvar.q.th->rwlock_mark & WLOCK)) {
                cvar.notify_one();
            } else
                while (cvar.q.th && (cvar.q.th->rwlock_mark & RLOCK)) {
                    cvar.notify_one();
                }
        }
        return 0;
    }
    bool is_master_event_engine_default() {
        return CURRENT->get_vcpu()->is_master_event_engine_default();
    }
    void reset_master_event_engine_default() {
        CURRENT->get_vcpu()->reset_master_event_engine_default();
    }
    static void* idle_stub(void*)
    {
        RunQ rq;
        auto last_idle = now;
        auto vcpu = rq.current->get_vcpu();
        while (vcpu->state != states::DONE) {
            while (!AtomicRunQ(rq).single()) {
                thread_yield();
                if (unlikely(sat_sub(now, last_idle) >= 1000UL)) {
                    last_idle = now;
                    vcpu->master_event_engine->wait_and_fire_events(0);
                    resume_threads();
                }
            }
            if (vcpu->state == states::DONE)
                break;
            // only idle stub aliving
            // other threads must be sleeping
            // fall in actual sleep
            auto usec = 10 * 1024 * 1024; // max
            auto& sleepq = vcpu->sleepq;
            if (!sleepq.empty())
                usec = min(usec,
                    sat_sub(sleepq.front()->ts_wakeup, now));
            last_idle = now;
            vcpu->master_event_engine->wait_and_fire_events(usec);
            resume_threads();
        }
        return nullptr;
    }
    /**
     * Waiting for all current vcpu photon threads finish
     * @return 0 for all done, -1 for failure
     */
    static int wait_all(RunQ rq, vcpu_t* vcpu) {
        auto &sleepq = vcpu->sleepq;
        auto &standbyq = vcpu->standbyq;
        while (!AtomicRunQ(rq).size_1or2() || !sleepq.empty() || !standbyq.empty()) {
            if (!sleepq.empty()) {
                // sleep till all sleeping threads ends
                thread_usleep(1000UL);
            } else {
                thread_yield();
            }
        }
        return 0;
    }

    int wait_all() {
        RunQ rq;
        return wait_all(rq, rq.current->get_vcpu());
    }

    struct migrate_args {thread* th; vcpu_base* v;};
    static int do_thread_migrate(thread* th, vcpu_base* v);
    static void do_defer_migrate(void* m_) {
        auto m = (migrate_args*)m_;
        do_thread_migrate(m->th, m->v);
    }
    static int defer_migrate_current(vcpu_base* v) {
        auto sw = AtomicRunQ().goto_next();
        migrate_args defer_arg{sw.from, v};
        switch_context_defer(sw.from, sw.to,
            &do_defer_migrate, &defer_arg);
        return 0;
    }
    int thread_migrate(thread* th, vcpu_base* v) {
        if (!th || !v) {
            LOG_ERROR_RETURN(EINVAL, -1, "target thread / vcpu must be specified")
        }
        if (v == CURRENT->vcpu) {
            return 0;
        }
        if (th == CURRENT) {
            return defer_migrate_current(v);
        }
        if (th->vcpu != CURRENT->vcpu) {
            LOG_ERROR_RETURN(EINVAL, -1,
                "Try to migrate thread `, which is not on current vcpu.", th)
        }
        if (th->state != READY) {
            LOG_ERROR_RETURN(EINVAL, -1,
                "Try to migrate thread `, which is not ready.", th)
        }
        return do_thread_migrate(th, v);
    }
    static int do_thread_migrate(thread* th, vcpu_base* vb) {
        assert(vb != th->vcpu);
        AtomicRunQ().remove_from_list(th);
        th->get_vcpu()->nthreads--;
        th->state = STANDBY;
        auto vcpu = (vcpu_t*)vb;
        th->vcpu = vcpu;
        vcpu->nthreads++;
        vcpu->move_to_standbyq_atomic(th);
        return 0;
    }

    static std::atomic<uint32_t> _n_vcpu{0};
    uint32_t get_vcpu_num() {
        return _n_vcpu.load(std::memory_order_relaxed);
    }

    int vcpu_init() {
        RunQ rq;
        if (rq.current) return -1;      // re-init has no side-effect
        char* ptr = nullptr;
        int err = posix_memalign((void**)&ptr, 64, sizeof(vcpu_t));
        if (unlikely(err))
            LOG_ERROR_RETURN(err, -1, "Failed to allocate vcpu ", ERRNO(err));

        auto th = *rq.pc = new thread;
        th->vcpu = (vcpu_t*)ptr;
        th->state = states::RUNNING;
        th->init_main_thread_stack();
        auto vcpu = new (ptr) vcpu_t;
        vcpu->idle_worker = thread_create(&idle_stub, nullptr);
        thread_enable_join(vcpu->idle_worker);
        if_update_now(true);
        return ++_n_vcpu;
    }

    int vcpu_fini() {
        RunQ rq;
        if (!rq.current)
            LOG_ERROR_RETURN(ENOSYS, -1, "vcpu not initialized");

        deallocate_tls(&rq.current->tls);
        auto vcpu = rq.current->get_vcpu();
        wait_all(rq, vcpu);
        assert(!AtomicRunQ(rq).single());
        assert(vcpu->nthreads == 2); // idle_stub & current alive
        vcpu->state = states::DONE;  // instruct idle_worker to exit
        thread_join(vcpu->idle_worker);
        rq.current->state = states::DONE;
        delete rq.current;
        *rq.pc = nullptr;
        vcpu->~vcpu_t();
        free(vcpu);
        return --_n_vcpu;
    }

    void* stackful_malloc(size_t size) {
        return CURRENT->stackful_malloc(size);
    }

    void stackful_free(void* ptr) {
        CURRENT->stackful_free(ptr);
    }

    void set_photon_thread_stack_allocator(
        Delegate<void *, size_t> _photon_thread_alloc,
        Delegate<void, void *, size_t> _photon_thread_dealloc) {
        photon_thread_alloc = _photon_thread_alloc;
        photon_thread_dealloc = _photon_thread_dealloc;
    }
}<|MERGE_RESOLUTION|>--- conflicted
+++ resolved
@@ -928,18 +928,9 @@
         size_t randomizer = (rand() % 32) * (1024 + 8);
         stack_size = align_up(randomizer + stack_size + sizeof(thread), PAGE_SIZE);
         char* ptr = (char*)photon_thread_alloc(stack_size);
-<<<<<<< HEAD
-        auto p = ptr + stack_size - sizeof(thread) - randomizer;
-#pragma GCC diagnostic push
-#pragma GCC diagnostic ignored "-Wstrict-aliasing"
-        (uint64_t&)p &= ~63;
-#pragma GCC diagnostic pop
-        auto th = new (p) thread;
-=======
         uint64_t p = (uint64_t) ptr + stack_size - sizeof(thread) - randomizer;
         p = align_down(p, 64);
         auto th = new((char*) p) thread;
->>>>>>> c3301458
         th->buf = ptr;
         th->stackful_alloc_top = ptr;
         th->start = start;
