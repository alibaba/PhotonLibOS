--- conflicted
+++ resolved
@@ -94,18 +94,10 @@
         Operation(uint16_t buf_size) : req(_buf, buf_size) {}
     };
 
-<<<<<<< HEAD
-    // use delete_operation() or destroy(), instead of delete
-=======
->>>>>>> 8aff3851
     Operation* new_operation(Verb v, std::string_view url, uint16_t buf_size = UINT16_MAX) {
         return Operation::create(this, v, url, buf_size);
     }
 
-<<<<<<< HEAD
-    // use delete_operation() or destroy(), instead of delete
-=======
->>>>>>> 8aff3851
     Operation* new_operation(uint16_t buf_size = UINT16_MAX) {
         return Operation::create(this, buf_size);
     }
