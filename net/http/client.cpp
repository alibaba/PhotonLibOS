/*
Copyright 2022 The Photon Authors

Licensed under the Apache License, Version 2.0 (the "License");
you may not use this file except in compliance with the License.
You may obtain a copy of the License at

    http://www.apache.org/licenses/LICENSE-2.0

Unless required by applicable law or agreed to in writing, software
distributed under the License is distributed on an "AS IS" BASIS,
WITHOUT WARRANTIES OR CONDITIONS OF ANY KIND, either express or implied.
See the License for the specific language governing permissions and
limitations under the License.
*/

#include "client.h"
#include <bitset>
#include <algorithm>
#include <random>
#include <photon/common/alog-stdstring.h>
#include <photon/common/iovector.h>
#include <photon/common/string_view.h>
#include <photon/net/socket.h>
#include <photon/net/security-context/tls-stream.h>
#include <photon/net/utils.h>

namespace photon {
namespace net {
namespace http {
static const uint64_t kDNSCacheLife = 3600UL * 1000 * 1000;
static constexpr char USERAGENT[] = "PhotonLibOS_HTTP";


class PooledDialer {
public:
    net::TLSContext* tls_ctx = nullptr;
    bool tls_ctx_ownership;
    std::unique_ptr<ISocketClient> tcpsock;
    std::unique_ptr<ISocketClient> tlssock;
    std::unique_ptr<Resolver> resolver;

    //etsocket seems not support multi thread very well, use tcp_socket now. need to find out why
<<<<<<< HEAD
    PooledDialer():
            tls_ctx(new_tls_context(nullptr, nullptr, nullptr)),
=======
    PooledDialer(TLSContext *_tls_ctx) :
            tls_ctx(_tls_ctx ? _tls_ctx : new_tls_context(nullptr, nullptr, nullptr)),
            tls_ctx_ownership(_tls_ctx == nullptr),
            tcpsock(new_tcp_socket_pool(new_tcp_socket_client(), -1, true)),
            tlssock(new_tcp_socket_pool(new_tls_client(tls_ctx, new_tcp_socket_client(), true), -1, true)),
>>>>>>> 1df8b3e9
            resolver(new_default_resolver(kDNSCacheLife)) {
        auto tcp_cli = new_tcp_socket_client();
        auto tls_cli = new_tls_client(tls_ctx, new_tcp_socket_client(), true);
        tcpsock.reset(new_tcp_socket_pool(tcp_cli, -1, true));
        tlssock.reset(new_tcp_socket_pool(tls_cli, -1, true));
    }

    ~PooledDialer() {
        if (tls_ctx_ownership)
            delete tls_ctx;
    }

    ISocketStream* dial(std::string_view host, uint16_t port, bool secure,
                             uint64_t timeout = -1UL);

    template <typename T>
    ISocketStream* dial(const T& x, uint64_t timeout = -1UL) {
        return dial(x.host_no_port(), x.port(), x.secure(), timeout);
    }
};

ISocketStream* PooledDialer::dial(std::string_view host, uint16_t port, bool secure, uint64_t timeout) {
    LOG_DEBUG("Dial to ` `", host, port);
    std::string strhost(host);
    auto ipaddr = resolver->resolve(strhost.c_str());
    if (ipaddr.undefined()) {
        LOG_ERROR_RETURN(0, nullptr, "DNS resolve failed, name = `", host)
    }

    EndPoint ep(ipaddr, port);
    LOG_DEBUG("Connecting ` ssl: `", ep, secure);
    ISocketStream *sock = nullptr;
    if (secure) {
        tlssock->timeout(timeout);
        sock = tlssock->connect(ep);
    } else {
        tcpsock->timeout(timeout);
        sock = tcpsock->connect(ep);
    }
    if (sock) {
        LOG_DEBUG("Connected ` host : ` ssl: ` `", ep, host, secure, sock);
        return sock;
    }
    LOG_ERROR("connection failed, ssl : ` ep : `  host : `", secure, ep, host);
    if (ipaddr.undefined()) LOG_DEBUG("No connectable resolve result");
    // When failed, remove resolved result from dns cache so that following retries can try
    // different ips.
    resolver->discard_cache(strhost.c_str());
    return nullptr;
}

constexpr uint64_t code3xx() { return 0; }
template<typename...Ts>
constexpr uint64_t code3xx(uint64_t x, Ts...xs)
{
    return (1 << (x-300)) | code3xx(xs...);
}
constexpr static std::bitset<10>
    code_redirect_verb(code3xx(300, 301, 302, 307, 308));

static constexpr size_t kMinimalHeadersSize = 8 * 1024 - 1;
enum RoundtripStatus {
    ROUNDTRIP_SUCCESS,
    ROUNDTRIP_FAILED,
    ROUNDTRIP_REDIRECT,
    ROUNDTRIP_NEED_RETRY,
    ROUNDTRIP_FORCE_RETRY,
    ROUNDTRIP_FAST_RETRY,
};

class ClientImpl : public Client {
public:
    PooledDialer m_dialer;
    CommonHeaders<> m_common_headers;
    ICookieJar *m_cookie_jar;
    ClientImpl(ICookieJar *cookie_jar, TLSContext *tls_ctx) :
        m_cookie_jar(cookie_jar),
        m_dialer(tls_ctx) {
    }

    using SocketStream_ptr = std::unique_ptr<ISocketStream>;
    int redirect(Operation* op) {
        if (op->resp.body_size() > 0) {
            op->resp.skip_remain();
        }

        auto location = op->resp.headers["Location"];
        if (location.empty()) {
            LOG_ERROR_RETURN(EINVAL, ROUNDTRIP_FAILED,
                "redirect but has no field location");
        }
        LOG_DEBUG("Redirect to ", location);

        Verb v;
        auto sc = op->status_code - 300;
        if (sc == 3) {  // 303
            v = Verb::GET;
        } else if (sc < 10 && code_redirect_verb[sc]) {
            v = op->req.verb();
        } else {
            LOG_ERROR_RETURN(EINVAL, ROUNDTRIP_FAILED,
                "invalid 3xx status code: ", op->status_code);
        }

        if (op->req.redirect(v, location, op->enable_proxy) < 0) {
            LOG_ERRNO_RETURN(0, ROUNDTRIP_FAILED, "redirect failed");
        }
        return ROUNDTRIP_REDIRECT;
    }

    int concurreny = 0;
    int do_roundtrip(Operation* op, Timeout tmo) {
        concurreny++;
        LOG_DEBUG(VALUE(concurreny));
        DEFER(concurreny--);
        op->status_code = -1;
        if (tmo.timeout() == 0)
            LOG_ERROR_RETURN(ETIMEDOUT, ROUNDTRIP_FAILED, "connection timedout");
        auto &req = op->req;
        auto s = (m_proxy && !m_proxy_url.empty())
                     ? m_dialer.dial(m_proxy_url, tmo.timeout())
                     : m_dialer.dial(req, tmo.timeout());
        if (!s) {
            if (errno == ECONNREFUSED) {
                LOG_ERROR_RETURN(0, ROUNDTRIP_FAST_RETRY, "connection refused")
            }
            LOG_ERROR_RETURN(0, ROUNDTRIP_NEED_RETRY, "connection failed");
        }

        SocketStream_ptr sock(s);
        LOG_DEBUG("Sending request ` `", req.verb(), req.target());
        if (req.send_header(sock.get()) < 0) {
            sock->close();
            req.reset_status();
            LOG_ERROR_RETURN(0, ROUNDTRIP_NEED_RETRY, "send header failed, retry");
        }
        sock->timeout(tmo.timeout());
        if (op->body_stream) {
            // send body_stream
            if (req.write_stream(op->body_stream) < 0) {
                sock->close();
                req.reset_status();
                LOG_ERROR_RETURN(0, ROUNDTRIP_NEED_RETRY, "send body stream failed, retry");
            }
        } else {
            // call body_writer
            if (op->body_writer(&req) < 0) {
                sock->close();
                req.reset_status();
                LOG_ERROR_RETURN(0, ROUNDTRIP_NEED_RETRY, "failed to call body writer, retry");
            }
        }

        if (req.send() < 0) {
            sock->close();
            req.reset_status();
            LOG_ERROR_RETURN(0, ROUNDTRIP_NEED_RETRY, "failed to ensure send");
        }

        LOG_DEBUG("Request sent, wait for response ` `", req.verb(), req.target());
        auto space = req.get_remain_space();
        auto &resp = op->resp;

        if (space.second > kMinimalHeadersSize) {
            resp.reset(space.first, space.second, false, sock.release(), true, req.verb());
        } else {
            auto buf = malloc(kMinimalHeadersSize);
            resp.reset((char *)buf, kMinimalHeadersSize, true, sock.release(), true, req.verb());
        }
        if (op->resp.receive_header(tmo.timeout()) != 0) {
            req.reset_status();
            LOG_ERROR_RETURN(0, ROUNDTRIP_NEED_RETRY, "read response header failed");
        }

        op->status_code = resp.status_code();
        LOG_DEBUG("Got response ` ` code=` || content_length=`", req.verb(),
                  req.target(), resp.status_code(), resp.headers.content_length());
        if (m_cookie_jar) m_cookie_jar->get_cookies_from_headers(req.host(), &resp);
        if (resp.status_code() < 400 && resp.status_code() >= 300 && op->follow)
            return redirect(op);
        return ROUNDTRIP_SUCCESS;
    }

    int call(Operation* /*IN, OUT*/ op) override {
        auto content_length = op->req.headers.content_length();
        auto encoding = op->req.headers["Transfer-Encoding"];
        if ((content_length != 0) && (encoding == "chunked")) {
            op->status_code = -1;
            LOG_ERROR_RETURN(EINVAL, ROUNDTRIP_FAILED,
                            "Content-Length and Transfer-Encoding conflicted");
        }
        op->req.headers.insert("User-Agent", USERAGENT);
        op->req.headers.insert("Connection", "keep-alive");
        op->req.headers.merge(m_common_headers);
        if (m_cookie_jar && m_cookie_jar->set_cookies_to_headers(&op->req) != 0)
            LOG_ERROR_RETURN(0, -1, "set_cookies_to_headers failed");
        Timeout tmo(std::min(op->timeout.timeout(), m_timeout));
        int retry = 0, followed = 0, ret = 0;
        uint64_t sleep_interval = 0;
        while (followed <= op->follow && retry <= op->retry && tmo.timeout() != 0) {
            ret = do_roundtrip(op, tmo);
            if (ret == ROUNDTRIP_SUCCESS || ret == ROUNDTRIP_FAILED) break;
            switch (ret) {
                case ROUNDTRIP_NEED_RETRY:
                    photon::thread_usleep(sleep_interval * 1000UL);
                    sleep_interval = (sleep_interval + 500) * 2;
                    ++retry;
                    break;
                case ROUNDTRIP_FAST_RETRY:
                    ++retry;
                    break;
                case ROUNDTRIP_REDIRECT:
                    retry = 0;
                    ++followed;
                    break;
                default:
                    break;
            }
            if (tmo.timeout() == 0)
                LOG_ERROR_RETURN(ETIMEDOUT, -1, "connection timedout");
            if (followed > op->follow || retry > op->retry)
                LOG_ERRNO_RETURN(0, -1,  "connection failed");
        }
        if (ret != ROUNDTRIP_SUCCESS) LOG_ERROR_RETURN(0, -1,"too many retry, roundtrip failed");
        return 0;
    }

    ISocketStream* native_connect(std::string_view host, uint16_t port, bool secure, uint64_t timeout) override {
        return m_dialer.dial(host, port, secure, timeout);
    }

    CommonHeaders<>* common_headers() override {
        return &m_common_headers;
    }
};

Client* new_http_client(ICookieJar *cookie_jar, TLSContext *tls_ctx) {
    return new ClientImpl(cookie_jar, tls_ctx);
}

} // namespace http
} // namespace net
} // namespace photon<|MERGE_RESOLUTION|>--- conflicted
+++ resolved
@@ -41,16 +41,9 @@
     std::unique_ptr<Resolver> resolver;
 
     //etsocket seems not support multi thread very well, use tcp_socket now. need to find out why
-<<<<<<< HEAD
-    PooledDialer():
-            tls_ctx(new_tls_context(nullptr, nullptr, nullptr)),
-=======
     PooledDialer(TLSContext *_tls_ctx) :
             tls_ctx(_tls_ctx ? _tls_ctx : new_tls_context(nullptr, nullptr, nullptr)),
             tls_ctx_ownership(_tls_ctx == nullptr),
-            tcpsock(new_tcp_socket_pool(new_tcp_socket_client(), -1, true)),
-            tlssock(new_tcp_socket_pool(new_tls_client(tls_ctx, new_tcp_socket_client(), true), -1, true)),
->>>>>>> 1df8b3e9
             resolver(new_default_resolver(kDNSCacheLife)) {
         auto tcp_cli = new_tcp_socket_client();
         auto tls_cli = new_tls_client(tls_ctx, new_tcp_socket_client(), true);
