--- conflicted
+++ resolved
@@ -82,13 +82,8 @@
         LOG_DEBUG("Connected ` host : ` ssl: ` `", ep, host, secure, sock);
         return sock;
     }
-<<<<<<< HEAD
-    LOG_DEBUG("connect ssl : ` ep : `  host : ` failed", secure, ep, host);
+    LOG_ERROR("connection failed, ssl : ` ep : `  host : `", secure, ep, host);
     if (ipaddr.undefined()) LOG_DEBUG("No connectable resolve result");
-=======
-    LOG_ERROR("connection failed, ssl : ` ep : `  host : `", secure, ep, host);
-    if (ipaddr.addr == 0) LOG_DEBUG("No connectable resolve result");
->>>>>>> c37e7e6d
     // When failed, remove resolved result from dns cache so that following retries can try
     // different ips.
     resolver->discard_cache(strhost.c_str());
