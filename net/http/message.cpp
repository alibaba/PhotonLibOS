--- conflicted
+++ resolved
@@ -331,11 +331,7 @@
     }
     StoredURL u(location);
     auto new_request_line_size = verbstr[v].size() + sizeof(" HTTP/1.1\r\n") +
-<<<<<<< HEAD
-        enable_proxy ? full_url_size(u) : u.target().size();
-=======
         (enable_proxy ? full_url_size(u) : u.target().size());
->>>>>>> fd5b9570
 
     auto delta = new_request_line_size - m_buf_size;
     LOG_DEBUG(VALUE(delta));
