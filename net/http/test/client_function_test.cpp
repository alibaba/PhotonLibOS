/*
Copyright 2022 The Photon Authors

Licensed under the Apache License, Version 2.0 (the "License");
you may not use this file except in compliance with the License.
You may obtain a copy of the License at

    http://www.apache.org/licenses/LICENSE-2.0

Unless required by applicable law or agreed to in writing, software
distributed under the License is distributed on an "AS IS" BASIS,
WITHOUT WARRANTIES OR CONDITIONS OF ANY KIND, either express or implied.
See the License for the specific language governing permissions and
limitations under the License.
*/

#include <fcntl.h>
#include <time.h>
#include <gtest/gtest.h>
#include <netinet/tcp.h>

#include <chrono>
#include <cstddef>
#include <cstring>
#include <cstdlib>
#include <string>

#include <photon/net/curl.h>
#include <photon/net/socket.h>
#include <photon/common/alog.h>
#define protected public
#define private public
#include "../client.cpp"
#undef protected
#undef private
#include "../server.h"
// #include "client.h"
#include <photon/io/fd-events.h>
#include <photon/thread/thread11.h>
#include <photon/common/stream.h>
#include <photon/fs/localfs.h>

using namespace photon::net;
using namespace photon::net::http;

static char socket_buf[] =
    "this is a http_client request body text for socket stream";

int socket_put_cb(void* self, IStream* stream) {
    auto ret = stream->write(socket_buf, sizeof(socket_buf));
    EXPECT_EQ(sizeof(socket_buf), ret);
    return (sizeof(socket_buf) == ret) ? 0 : -1;
}

int socket_get_cb(void* self, IStream* stream) { return 0; }

int timeout_writer(void *self, IStream* stream) {
    photon::thread_usleep(5 * 1000UL * 1000UL);
    char c = '1';
    stream->write((void*)&c, 1);
    return 0;
}

class SimpleHandler : public http::HTTPHandler {
public:
    int handle_request(http::Request& req, http::Response& resp, std::string_view) {
        std::string url_path(req.target());
        resp.set_result(200);
        resp.headers.content_length(url_path.size());
        resp.headers.insert("Content-Type", "application/octet-stream");
        auto n = resp.write(url_path.data(), url_path.size());
        if (n != (ssize_t) url_path.size()) {
            LOG_ERRNO_RETURN(0, -1, "send body failed");
        }
        return 0;
    }
};

TEST(http_client, get) {
    system("mkdir -p /tmp/ease_ut/http_test/");
    system("echo \"this is a http_client request body text for socket stream\" > /tmp/ease_ut/http_test/ease-httpclient-gettestfile");
    auto tcpserver = new_tcp_socket_server();
    tcpserver->setsockopt(IPPROTO_TCP, TCP_NODELAY, 1L);
    tcpserver->bind(18731);
    tcpserver->listen();
    DEFER(delete tcpserver);
    auto server = new_http_server();
    DEFER(delete server);
    auto fs = photon::fs::new_localfs_adaptor("/tmp/ease_ut/http_test/");
    DEFER(delete fs);
    auto fs_handler = new_fs_handler(fs);
    DEFER(delete fs_handler);
    server->add_handler(fs_handler);
    tcpserver->set_handler(server->get_connection_handler());
    tcpserver->start_loop();
    static const char target[] = "http://localhost:18731/ease-httpclient-gettestfile";
    auto client = new_http_client();
    DEFER(delete client);
    auto op2 = client->new_operation(Verb::GET, target);
    DEFER(delete op2);
    op2->req.headers.content_length(0);
    int ret = client->call(op2);
    GTEST_ASSERT_EQ(0, ret);

    char resp_body_buf[1024];
    EXPECT_EQ(sizeof(socket_buf), op2->resp.resource_size());
    ret = op2->resp.read(resp_body_buf, sizeof(socket_buf));
    EXPECT_EQ(sizeof(socket_buf), ret);
    resp_body_buf[sizeof(socket_buf) - 1] = '\0';
    LOG_DEBUG(resp_body_buf);
    EXPECT_EQ(0, strcmp(resp_body_buf, socket_buf));

    auto op3 = client->new_operation(Verb::GET, target);
    DEFER(delete op3);
    op3->req.headers.content_length(0);
    op3->req.headers.range(10, 19);
    client->call(op3);
    char resp_body_buf_range[1024];
    ret = op3->resp.read(resp_body_buf_range, op3->resp.headers.content_length());
    resp_body_buf_range[10] = '\0';
    EXPECT_EQ(0, strcmp("http_clien", resp_body_buf_range));
    LOG_DEBUG(resp_body_buf_range);

    auto op4 = client->new_operation(Verb::GET, target);
    DEFER(delete op4);
    op4->req.headers.content_length(0);
    op4->call();
    EXPECT_EQ(sizeof(socket_buf), op4->resp.resource_size());
    ret =  op4->resp.read(resp_body_buf, 10);
    EXPECT_EQ(10, ret);
    resp_body_buf[10] = '\0';
    EXPECT_EQ(0, strcmp("this is a ", resp_body_buf));
    LOG_DEBUG(resp_body_buf);
    ret =  op4->resp.read(resp_body_buf, 10);
    EXPECT_EQ(10, ret);
    resp_body_buf[10] = '\0';
    LOG_DEBUG(resp_body_buf);
    EXPECT_EQ(0, strcmp("http_clien", resp_body_buf));

    static const char target_tb[] = "http://www.taobao.com?x";
    auto op5 = client->new_operation(Verb::GET, target_tb);
    DEFER(delete op5);
    op5->req.headers.content_length(0);
    op5->call();
    EXPECT_EQ(op5->resp.status_code(), 200);
}

int body_check_handler(void*, Request &req, Response &resp, std::string_view) {
    auto fs = photon::fs::new_localfs_adaptor("/tmp/ease_ut/http_test/");
    DEFER(delete fs);

    char buf[4096];
    auto len_body = req.read(buf, 4096);
    char buf_file[4096];
    auto file = fs->open("ease-httpclient-posttestfile", O_RDONLY);
    DEFER(delete file);
    auto len_file = file->read(buf_file, 4096);
    EXPECT_EQ(len_body, len_file);
    EXPECT_EQ(0, strncmp(buf, buf_file, len_body));

    resp.set_result(200);
    std::string str = "success";
    resp.headers.content_length(7);

    resp.write((void*)str.data(), str.size());
    return 0;
}

TEST(http_client, post) {
    system("mkdir -p /tmp/ease_ut/http_test/");
    system("echo \"this is a http_client request body text for socket stream\" > /tmp/ease_ut/http_test/ease-httpclient-posttestfile");
    auto tcpserver = new_tcp_socket_server();
    tcpserver->timeout(1000UL*1000);
    tcpserver->setsockopt(SOL_SOCKET, SO_REUSEPORT, 1);
    tcpserver->bind(18731, IPAddr("127.0.0.1"));
    tcpserver->listen();
    DEFER(delete tcpserver);
    auto server = new_http_server();
    DEFER(delete server);
    server->add_handler({nullptr, &body_check_handler});
    tcpserver->set_handler(server->get_connection_handler());
    tcpserver->start_loop();


    auto fs = photon::fs::new_localfs_adaptor("/tmp/ease_ut/http_test/");
    DEFER(delete fs);
    static const char target[] = "http://localhost:18731/ease-httpclient-posttestfile";
    auto client = new_http_client();
    DEFER(delete client);

    auto file = fs->open("ease-httpclient-posttestfile", O_RDONLY);
    DEFER(delete file);

    // body stream test
    auto op1 = client->new_operation(Verb::POST, target);
    DEFER(delete op1);
    struct stat st;
    EXPECT_EQ(0, file->fstat(&st));
    op1->req.headers.content_length(st.st_size);
    op1->body_stream = file;
    client->call(op1);
    EXPECT_EQ(200, op1->resp.status_code());
    char buf[4096];
    auto ret = op1->resp.read(buf, 4096);
    EXPECT_EQ(ret, 7);
    EXPECT_EQ(0, strncmp(buf, "success", ret));

    // body writer test
    auto op2 = client->new_operation(Verb::POST, target);
    DEFER(delete op2);
    op2->req.headers.content_length(st.st_size);
    auto writer = [&](Request *req)-> ssize_t {
        file->lseek(0, SEEK_SET);
        return req->write_stream(file, st.st_size);
    };
    op2->body_writer = writer;
    client->call(op2);
    EXPECT_EQ(200, op2->resp.status_code());
    ret = op2->resp.read(buf, 4096);
    EXPECT_EQ(ret, 7);
    EXPECT_EQ(0, strncmp(buf, "success", ret));
}



#define RETURN_IF_FAILED(func)                             \
    if (0 != (func)) {                                     \
        status = Status::failure;                          \
        LOG_ERROR_RETURN(0, , "Failed to perform " #func); \
    }
constexpr char http_response_data[] = "HTTP/1.1 200 4TEST\r\n"
                                      "Transfer-Encoding: chunked\r\n"
                                    //   "Content-Length: 5\r\n"
                                      "\r\n"
                                      "C\r\n"
                                      "first chunk \r\n"
                                      "D\r\n"
                                      "second chunk \r\n"
                                      "0\r\n"
                                      "\r\n";
int chunked_handler(void*, ISocketStream* sock) {
    EXPECT_NE(nullptr, sock);
    LOG_DEBUG("Accepted");
    char recv[4096];
    sock->recv(recv, 4096);
    LOG_DEBUG("RECV `", recv);
    sock->write(http_response_data, sizeof(http_response_data) - 1);
    LOG_DEBUG("SEND `", http_response_data);
    return 0;
}
constexpr char header_data[] = "HTTP/1.1 200 ok\r\n"
                               "Transfer-Encoding: chunked\r\n"
                               "\r\n";
int chunked_handler_complict(void*, ISocketStream* sock) {
    EXPECT_NE(nullptr, sock);
    LOG_DEBUG("Accepted");
    char recv[4096];
    sock->recv(recv, 4096);
    LOG_DEBUG("RECV `", recv);
    auto ret = sock->write(header_data, sizeof(header_data) - 1);
    EXPECT_EQ(sizeof(header_data) - 1, ret);
    //-----------------------
    ret = sock->write("2710\r\n", 6);
    char space_buf[10000];
    memset(space_buf, 'a', sizeof(space_buf));
    ret = sock->write(space_buf, 10000);
    EXPECT_EQ(ret, 10000);
    sock->write("\r\n", 2);
    sock->write("FFA\r\n", 5);
    ret = sock->write(space_buf, 4090);
    EXPECT_EQ(ret, 4090);
    sock->write("\r\n", 2);
    sock->write("FF6\r\n", 5);
    ret = sock->write(space_buf, 4086);
    EXPECT_EQ(ret, 4086);
    sock->write("\r\n", 2);
    sock->write("400\r\n", 5);
    ret = sock->write(space_buf, 1024);
    EXPECT_EQ(ret, 1024);
    sock->write("\r\n", 2);
    sock->write("0\r\n\r\n", 5);
    return 0;
}

EndPoint ep{IPAddr("127.0.0.1"), 19731};
std::string std_data;
const size_t std_data_size = 64 * 1024;
static int digtal_num(int n) {
    int ret = 0;
    do {
        ++ret;
        n /= 10;
    } while (n);
    return ret;
}
void chunked_send(int offset, int size, ISocketStream* sock) {
    char s[10];
    auto len = snprintf(s, sizeof(s), "%x\r\n", size);
    sock->write(s, len);
    auto ret = sock->write(std_data.data() + offset, size);
    EXPECT_EQ(ret, size);
    sock->write("\r\n", 2);
}
std::vector<int> rec;
int chunked_handler_pt(void*, ISocketStream* sock) {
    EXPECT_NE(nullptr, sock);
    LOG_DEBUG("Accepted");
    char recv[4096];
    auto len = sock->recv(recv, 4096);
    EXPECT_GT(len, 0);
    auto ret = sock->write(header_data, sizeof(header_data) - 1);
    EXPECT_EQ(sizeof(header_data) - 1, ret);
    auto offset = 0;
    rec.clear();
    while (offset < std_data_size) {
        auto remain = std_data_size - offset;
        if (remain <= 1024) {
            rec.push_back(remain);
            chunked_send(offset, remain, sock);
            break;
        }
        auto max_seg = std::min(remain - 1024, 2 * 4 * 1024UL);
        auto seg = 1024 + rand() % max_seg;
        chunked_send(offset, seg, sock);
        rec.push_back(seg);
        offset += seg;
    }
    sock->write("0\r\n\r\n", 5);
    return 0;
}

TEST(http_client, chunked) {
    auto server = new_tcp_socket_server();
    DEFER({ delete server; });
    server->setsockopt(SOL_SOCKET, SO_REUSEPORT, 1);
    server->set_handler({nullptr, &chunked_handler});
    auto ret = server->bind(ep.port, ep.addr);
    if (ret < 0) LOG_ERROR(VALUE(errno));
    ret |= server->listen(100);
    if (ret < 0) LOG_ERROR(VALUE(errno));
    EXPECT_EQ(0, ret);
    LOG_INFO("Ready to accept");
    server->start_loop();
    photon::thread_sleep(1);
    auto client = new_http_client();
    DEFER(delete client);
    auto op = client->new_operation(Verb::GET, "http://localhost:19731/");
    DEFER(delete op);
    std::string buf;

    op->call();
    EXPECT_EQ(200, op->status_code);
    buf.resize(30);
    ret = op->resp.read((void*)buf.data(), 30);
    EXPECT_EQ(25, ret);
    buf.resize(25);
    EXPECT_EQ(true, buf == "first chunk second chunk ");
    LOG_DEBUG(VALUE(buf));

    server->set_handler({nullptr, &chunked_handler_complict});
    auto opc = client->new_operation(Verb::GET, "http://localhost:19731/");
    DEFER(delete opc);
    opc->call();
    EXPECT_EQ(200, opc->status_code);
    buf.resize(20000);
    ret = opc->resp.read((void*)buf.data(), 20000);
    EXPECT_EQ(10000 + 4090 + 4086 + 1024, ret);
    for (int i = 0; i < 10000 + 4090 + 4086 + 1024; i++)
        EXPECT_EQ(buf[i], 'a');

    std_data.resize(std_data_size);
    int num = 0;
    for (auto &c : std_data) {
        c = '0' + ((++num) % 10);
    }
    srand(time(0));
    server->set_handler({nullptr, &chunked_handler_pt});
    for (auto tmp = 0; tmp < 20; tmp++) {
        auto op_test = client->new_operation(Verb::GET, "http://localhost:19731/");
        DEFER(delete op_test);
        op_test->call();
        EXPECT_EQ(200, op_test->status_code);
        buf.resize(std_data_size);
        memset((void*)buf.data(), '0', std_data_size);
        ret = op_test->resp.read((void*)buf.data(), std_data_size);
        EXPECT_EQ(std_data_size, ret);
        EXPECT_EQ(true, buf == std_data);
        if (std_data_size != ret || buf != std_data) {
            std::cout << std::endl;
            std::cout << "n=" << rec.size() << std::endl;
            for (auto &a : rec) {
                std::cout << a << ",";
                std::cout << std::endl;
            }
            std::cout << std::endl;
            std::cout << "buffer = \n" << buf << std::endl;
            break;
        }
        op_test->resp.close();
        LOG_INFO("random chunked test ` passed", tmp);
    }
}
int wa_test[] = {5265,
6392,
4623,
7688,
7533,
4084,
8560,
7043,
7374,
4487,
2195,
292};
int chunked_handler_debug(void*, ISocketStream* sock) {
    EXPECT_NE(nullptr, sock);
    LOG_DEBUG("Accepted");
    char recv[4096];
    auto len = sock->recv(recv, 4096);
    EXPECT_GT(len, 0);
    auto ret = sock->write(header_data, sizeof(header_data) - 1);
    EXPECT_EQ(sizeof(header_data) - 1, ret);
    auto offset = 0;
    for (auto &a : wa_test) {
        chunked_send(offset, a, sock);
        offset += a;
    }
    sock->write("0\r\n\r\n", 5);
    return 0;
}

TEST(http_client, debug) {
    auto server = new_tcp_socket_server();
    DEFER({ delete server; });
    server->setsockopt(SOL_SOCKET, SO_REUSEPORT, 1);
    server->set_handler({nullptr, &chunked_handler_debug});
    auto ret = server->bind(ep.port, ep.addr);
    if (ret < 0) LOG_ERROR(ERRNO());
    ret |= server->listen(100);
    if (ret < 0) LOG_ERROR(ERRNO());
    EXPECT_EQ(0, ret);
    LOG_INFO("Ready to accept");
    server->start_loop();
    photon::thread_sleep(1);

    std_data.resize(std_data_size);
    int num = 0;
    for (auto &c : std_data) {
        c = '0' + ((++num) % 10);
    }

    auto client = new_http_client();
    DEFER(delete client);
    auto op_test = client->new_operation(Verb::GET, "http://localhost:19731/");
    DEFER(delete op_test);
    op_test->call();
    EXPECT_EQ(200, op_test->status_code);
    std::string buf;
    buf.resize(std_data_size);
    memset((void*)buf.data(), '0', std_data_size);
    ret = op_test->resp.read((void*)buf.data(), std_data_size);
    EXPECT_EQ(std_data_size, ret);
    EXPECT_TRUE(buf == std_data);
    for (int i = 0; i < buf.size(); i++) {
        if (buf[i] != std_data[i]) {
            LOG_ERROR("first occurrence of difference at: ", i);
            break;
        }
    }
}
int sleep_handler(void*, ISocketStream* sock) {
    photon::thread_sleep(3);
    return 0;
}
int dummy_body_writer(void* self, IStream* stream) { return 0; }

TEST(http_client, server_no_resp) {
    auto server = new_tcp_socket_server();
    DEFER(delete server);
    server->set_handler({nullptr, &sleep_handler});
    server->bind(38812, IPAddr());
    server->listen();
    server->start_loop();

    auto client = new_http_client();
    DEFER(delete client);
    auto op = client->new_operation(Verb::GET, "http://127.0.0.1:38812/wtf");
    DEFER(delete op);
    op->req.headers.content_length(0);
    client->call(op);
    EXPECT_EQ(-1, op->status_code);
}

TEST(http_client, partial_body) {
    system("mkdir -p /tmp/photon-http-client-test/");
    system("echo \"this is a http_client request body text for socket stream\" > /tmp/photon-http-client-test/file");
    DEFER(system("rm -rf /tmp/photon-http-client-test/"));

    auto tcpserver = new_tcp_socket_server();
    DEFER(delete tcpserver);
    tcpserver->bind(18731);
    tcpserver->listen();
    auto server = new_http_server();
    DEFER(delete server);
    auto fs = photon::fs::new_localfs_adaptor("/tmp/photon-http-client-test/");
    DEFER(delete fs);
    auto fs_handler = new_fs_handler(fs);
    DEFER(delete fs_handler);
    server->add_handler(fs_handler);
    tcpserver->set_handler(server->get_connection_handler());
    tcpserver->start_loop();

    std::string target_get = "http://localhost:18731/file";
    auto client = new_http_client();
    DEFER(delete client);
    auto op = client->new_operation(Verb::GET, target_get);
    DEFER(delete op);
    op->req.headers.content_length(0);
    client->call(op);
    EXPECT_EQ(sizeof(socket_buf), op->resp.resource_size());
    std::string buf;
    buf.resize(10);
    op->resp.read((void*)buf.data(), 10);
    LOG_DEBUG(VALUE(buf));
    EXPECT_EQ(true, buf == "this is a ");
    op->resp.read((void*)buf.data(), 10);
    LOG_DEBUG(VALUE(buf));
    EXPECT_EQ(true, buf == "http_clien");
}

<<<<<<< HEAD
int ua_check_handler(void*, Request &req, Response &resp, std::string_view) {
    auto ua = req.headers["User-Agent"];
    LOG_DEBUG(VALUE(ua));
    EXPECT_EQ(ua, "TEST_UA");
    resp.set_result(200);
    std::string str = "success";
    resp.headers.content_length(7);
    resp.write((void*)str.data(), str.size());
    return 0;
}


TEST(http_client, user_agent) {
    auto tcpserver = new_tcp_socket_server();
    DEFER(delete tcpserver);
    tcpserver->bind(18731);
    tcpserver->listen();
    auto server = new_http_server();
    DEFER(delete server);
    server->add_handler({nullptr, &ua_check_handler});
    tcpserver->set_handler(server->get_connection_handler());
    tcpserver->start_loop();

    std::string target_get = "http://localhost:18731/file";
    auto client = new_http_client();
    client->set_user_agent("TEST_UA");
    DEFER(delete client);
    auto op = client->new_operation(Verb::GET, target_get);
    DEFER(delete op);
    op->req.headers.content_length(0);
    client->call(op);
    EXPECT_EQ(op->status_code, 200);
    std::string buf;
    buf.resize(op->resp.headers.content_length());
    op->resp.read((void*)buf.data(), op->resp.headers.content_length());
    LOG_DEBUG(VALUE(buf));
    EXPECT_EQ(true, buf == "success");
}

=======
TEST(DISABLED_http_client, ipv6) {  // make sure runing in a ipv6-ready environment
    auto client = new_http_client();
    DEFER(delete client);
    // here is an ipv6-only website
    auto op = client->new_operation(Verb::GET, "http://test6.ustc.edu.cn");
    DEFER(delete op);
    op->call();
    EXPECT_EQ(200, op->resp.status_code());
}

TEST(http_client, unix_socket) {
    const char* uds_path = "test-http-client.sock";

    auto http_server = new_http_server();
    DEFER(delete http_server);
    http_server->add_handler(new SimpleHandler, true, "/simple-api");

    auto socket_server = new_uds_server(true);
    DEFER(delete socket_server);

    socket_server->set_handler(http_server->get_connection_handler());
    ASSERT_EQ(0, socket_server->bind(uds_path));
    ASSERT_EQ(0, socket_server->listen());
    ASSERT_EQ(0, socket_server->start_loop(false));

    auto client = new_http_client();
    DEFER(delete client);

    Client::OperationOnStack<> op(client, Verb::GET, "http://localhost/simple-api");
    int ret = op.call(uds_path);
    ASSERT_EQ(0, ret);
    ASSERT_EQ(200, op.resp.status_code());

    char buf[UINT16_MAX];
    ssize_t n = op.resp.read(buf, op.resp.body_size());
    ASSERT_EQ(n, (ssize_t) op.resp.body_size());
    LOG_INFO(buf);

    // A wrong hostname or HTTPS doesn't have effect on unix socket
    Client::OperationOnStack<> op2(client, Verb::GET, "https://www.wrong.hostname/simple-api");
    ret = op2.call(uds_path);
    ASSERT_EQ(0, ret);
    ASSERT_EQ(200, op2.resp.status_code());
}
>>>>>>> 8aff3851

TEST(url, url_escape_unescape) {
    EXPECT_EQ(
        url_escape("?a=x:b&b=cd&c= feg&d=2/1[+]@alibaba.com&e='!bad';"),
        "%3Fa%3Dx%3Ab%26b%3Dcd%26c%3D%20feg%26d%3D2%2F1%5B%2B%5D%40alibaba.com%26e%3D%27%21bad%27%3B"
    );
    auto x = url_unescape("%3Fa%3Dx%3Ab%26b%3Dcd%26c%3D%20feg%26d%3D2%2F1%5B%2B%5D%40alibaba.com%26e%3D%27%21bad%27%3B");
    EXPECT_EQ(
        url_unescape("%3Fa%3Dx%3Ab%26b%3Dcd%26c%3D%20feg%26d%3D2%2F1%5B%2B%5D%40alibaba.com%26e%3D%27%21bad%27%3B"),
        "?a=x:b&b=cd&c= feg&d=2/1[+]@alibaba.com&e='!bad';"
    );
}

TEST(url, path_fix) {
    static const char url0[] = "http://xxx.com/yyy?a=b&c=d";
    URL u0(url0);
    EXPECT_EQ(u0.target(), "/yyy?a=b&c=d");
    EXPECT_EQ(u0.path(), "/yyy");
    EXPECT_EQ(u0.query(), "a=b&c=d");

    static const char url1[] = "http://xxx.com";
    URL u1(url1);
    EXPECT_EQ(u1.target(), "/");
    EXPECT_EQ(u1.path(), "/");
    EXPECT_EQ(u1.query(), "");

    static const char url2[] = "http://xxx.com?a=b";
    URL u2(url2);
    EXPECT_EQ(u2.target(), "/?a=b");
    EXPECT_EQ(u2.path(), "/");
    EXPECT_EQ(u2.query(), "a=b");
}

// Only for manual test
// TEST(http_client, proxy) {
//     auto client = new_http_client();
//     DEFER(delete client);
//     client->set_proxy("http://localhost:8899/");
//     auto op = client->new_operation(Verb::delete_, "https://domain:1234/targetName");
//     DEFER(delete op);
//     LOG_DEBUG(VALUE(op->req.whole()));
//     op->req.redirect(Verb::GET, "baidu.com", true);
//     LOG_DEBUG(VALUE(op->req.whole()));
//     op->call();
//     EXPECT_EQ(200, op->status_code);
// }

int main(int argc, char** arg) {
    if (photon::init(photon::INIT_EVENT_DEFAULT, photon::INIT_IO_NONE))
        return -1;
    DEFER(photon::fini());
#ifdef __linux__
    if (et_poller_init() < 0) {
        LOG_ERROR("et_poller_init failed");
        exit(EAGAIN);
    }
    DEFER(et_poller_fini());
#endif
    set_log_output_level(ALOG_INFO);
    ::testing::InitGoogleTest(&argc, arg);
    return RUN_ALL_TESTS();
}<|MERGE_RESOLUTION|>--- conflicted
+++ resolved
@@ -528,7 +528,6 @@
     EXPECT_EQ(true, buf == "http_clien");
 }
 
-<<<<<<< HEAD
 int ua_check_handler(void*, Request &req, Response &resp, std::string_view) {
     auto ua = req.headers["User-Agent"];
     LOG_DEBUG(VALUE(ua));
@@ -568,7 +567,6 @@
     EXPECT_EQ(true, buf == "success");
 }
 
-=======
 TEST(DISABLED_http_client, ipv6) {  // make sure runing in a ipv6-ready environment
     auto client = new_http_client();
     DEFER(delete client);
@@ -613,7 +611,6 @@
     ASSERT_EQ(0, ret);
     ASSERT_EQ(200, op2.resp.status_code());
 }
->>>>>>> 8aff3851
 
 TEST(url, url_escape_unescape) {
     EXPECT_EQ(
