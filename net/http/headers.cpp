/*
Copyright 2022 The Photon Authors

Licensed under the Apache License, Version 2.0 (the "License");
you may not use this file except in compliance with the License.
You may obtain a copy of the License at

    http://www.apache.org/licenses/LICENSE-2.0

Unless required by applicable law or agreed to in writing, software
distributed under the License is distributed on an "AS IS" BASIS,
WITHOUT WARRANTIES OR CONDITIONS OF ANY KIND, either express or implied.
See the License for the specific language governing permissions and
limitations under the License.
*/

#include "headers.h"
#include <algorithm>
#include <photon/common/utility.h>
#include <photon/common/alog-stdstring.h>
#include <photon/common/iovector.h>
#include "url.h"
#include "parser.h"

using namespace std;

namespace photon {
namespace net {
namespace http {

class HeaderAssistant {
public:
    const HeadersBase* _h;
    HeaderAssistant(const HeadersBase* h) : _h(h) {}

    int icmp(estring_view k1, estring_view k2) const {
        int r = (int)(k1.size() - k2.size());
        return r ? r : strncasecmp(k1.data(), k2.data(), k1.size());
    }

    bool equal_to(rstring_view16 _k, std::string_view key) const {
        return icmp(_k | _h->m_buf, key) == 0;
    }
    bool less(rstring_view16 _k1, rstring_view16 _k2) const {
        return icmp(_k1 | _h->m_buf, _k2 | _h->m_buf) < 0;
    }
    bool less(rstring_view16 _k, std::string_view key) const {
        return icmp(_k | _h->m_buf, key) < 0;
    }
    bool less(std::string_view key, rstring_view16 _k) const {
        return icmp(key, _k | _h->m_buf) < 0;
    }

    bool operator()(HeadersBase::KV a, std::string_view b) const { return less(a.first, b); }
    bool operator()(std::string_view a, HeadersBase::KV b) const { return less(a, b.first); }
    bool operator()(HeadersBase::KV a, HeadersBase::KV b) const { return less(a.first, b.first); }
};

using HA = HeaderAssistant;

HeadersBase::iterator HeadersBase::find(std::string_view key) const {
    auto it = std::lower_bound(kv_begin(), kv_end(), key, HA(this));
    if (it == kv_end() || !HA(this).equal_to(it->first, key)) return end();
    return {this, (uint16_t)(it - kv_begin())};
}

void buf_append(char*& ptr, uint64_t x) {
    auto begin = ptr;
    do {
        *ptr = '0' + x % 10;
        ptr++;
        x /= 10;
    } while(x);
    std::reverse(begin, ptr);
}

int HeadersBase::insert(std::string_view key, std::string_view value, int allow_dup) {
    if (!allow_dup) {
        auto it = find(key);
        if (it != end()) return -EEXIST;
    }
    uint64_t vbegin = m_buf_size + key.size() + 2;
    uint64_t new_size = vbegin + value.size() + 2;
    if (new_size + (m_kv_size + 1) * sizeof(KV) > m_buf_capacity)
        LOG_ERROR_RETURN(ENOBUFS, -1, "no buffer");
    auto ptr = m_buf + m_buf_size;
    buf_append(ptr, key);
    buf_append(ptr, ": ");
    buf_append(ptr, value);
    buf_append(ptr, "\r\n");
    m_last_kv = kv_add_sort({{m_buf_size, (uint16_t)key.size()},
            {(uint16_t)vbegin, (uint16_t)value.size()}}) - kv_begin();
    m_buf_size = (uint16_t)new_size;
    return 0;
}

bool HeadersBase::value_append(std::string_view value) {
    if (m_last_kv >= m_kv_size) return false;
    auto append_size =  value.size();
    uint64_t new_size = m_buf_size + append_size;
    if (new_size + m_kv_size * sizeof(KV) > m_buf_capacity)
        LOG_ERROR_RETURN(ENOBUFS, false, "no buffer");
    auto ptr = m_buf + m_buf_size - 2;
    buf_append(ptr, value);
    buf_append(ptr, "\r\n");
    m_buf_size = (uint16_t)new_size;
    kv_begin()[m_last_kv].second.size() += append_size;
    return true;
}

int HeadersBase::reset_host(int delta, std::string_view host) {
    KV* host_kv = nullptr;
    for (auto kv = kv_begin(); kv != kv_end(); kv++)
        if (kv->first.offset() == 0) {
            host_kv = kv;
            break;
        }
    assert(host_kv != nullptr);

    int inner_delta = host.size() - host_kv->second.size();
    if ((ssize_t)space_remain() < delta + inner_delta)
        LOG_ERROR_RETURN(ENOBUFS, -1, "no buffer");

    memmove(m_buf + delta + host.size() + 8,
            m_buf + host_kv->second.size() + 8,
            size() - host_kv->second.size() - 8);

    for (auto kv = kv_begin(); kv != kv_end(); kv++) {
        kv->first += inner_delta;
        kv->second += inner_delta;
    }
    *host_kv = {{0, 4}, {6, host.size()}};

    m_buf += delta;
    m_buf_capacity -= delta;
    m_buf_size += inner_delta;
    auto ptr = m_buf;
    buf_append(ptr, "Host: ");
    buf_append(ptr, host);
    buf_append(ptr, "\r\n");
    return 0;
}

HeadersBase::KV* HeadersBase::kv_add_sort(KV kv) {
    auto begin = kv_begin();
    if ((char*)(begin - 1) <= m_buf + m_buf_size)
        LOG_ERROR_RETURN(ENOBUFS, nullptr, "no buffer");
    auto it = std::lower_bound(begin, kv_end(), kv, HA(this));
<<<<<<< HEAD
#pragma GCC diagnostic push
#pragma GCC diagnostic ignored "-Wclass-memaccess"
    memmove(begin - 1, begin, sizeof(KV) * (it - begin));
#pragma GCC diagnostic pop
=======
#ifndef __clang__
#pragma GCC diagnostic push
#pragma GCC diagnostic ignored "-Wclass-memaccess"
#endif
    memmove(begin - 1, begin, sizeof(KV) * (it - begin));
#ifndef __clang__
#pragma GCC diagnostic pop
#endif
>>>>>>> c3301458
    m_kv_size++;
    *(it - 1) = kv;
    return it - 1;
}

HeadersBase::KV* HeadersBase::kv_add(KV kv) {
    auto begin = kv_begin();
    if ((char*)(begin - 1) <= m_buf + m_buf_size)
        LOG_ERROR_RETURN(ENOBUFS, nullptr, "no buffer");
    m_kv_size++;
    *(begin - 1) = kv;
    return begin -1;
}

int HeadersBase::parse() {
    Parser p({m_buf, m_buf_size});
    while(p[0] != '\r') {
        auto k = p.extract_until_char(':');
        p.skip_chars(':');
        p.skip_chars(' ', true);
        auto v = p.extract_until_char('\r');
        p.skip_string("\r\n");
        if (kv_add({k, v}) == nullptr)
            LOG_ERROR_RETURN(0, -1, "add kv failed");
    }
    std::sort(kv_begin(), kv_end(), HA(this));
    return 0;
}

std::pair<ssize_t, ssize_t> Headers::range() const {
    auto found = find("Range");
    if (found == end()) return {0, -1};
    auto range = found.second();
    auto eq_pos = range.find("=");
    auto dash_pos = range.find("-");
    auto start_sv = estring_view(range.substr(eq_pos + 1, dash_pos - eq_pos + 1));
    auto end_sv = estring_view(range.substr(dash_pos + 1));
    auto start = start_sv.to_uint64();
    auto end = end_sv.to_uint64();
    if (start_sv.empty()) return {-1, end};
    if (end_sv.empty()) return {start, -1};
    return {start, end};
}

} // namespace http
} // namespace net
} // namespace photon<|MERGE_RESOLUTION|>--- conflicted
+++ resolved
@@ -146,12 +146,6 @@
     if ((char*)(begin - 1) <= m_buf + m_buf_size)
         LOG_ERROR_RETURN(ENOBUFS, nullptr, "no buffer");
     auto it = std::lower_bound(begin, kv_end(), kv, HA(this));
-<<<<<<< HEAD
-#pragma GCC diagnostic push
-#pragma GCC diagnostic ignored "-Wclass-memaccess"
-    memmove(begin - 1, begin, sizeof(KV) * (it - begin));
-#pragma GCC diagnostic pop
-=======
 #ifndef __clang__
 #pragma GCC diagnostic push
 #pragma GCC diagnostic ignored "-Wclass-memaccess"
@@ -160,7 +154,6 @@
 #ifndef __clang__
 #pragma GCC diagnostic pop
 #endif
->>>>>>> c3301458
     m_kv_size++;
     *(it - 1) = kv;
     return it - 1;
