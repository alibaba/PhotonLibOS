--- conflicted
+++ resolved
@@ -67,21 +67,15 @@
     int num = photon::net::gethostbyname("taobao.com", ret);
     ASSERT_GT(num, 0);
     ASSERT_EQ(num, ret.size());
-    size_t nv6 = 0;
+    bool has_v6 = false;
     for (auto& each : ret) {
-<<<<<<< HEAD
-        LOG_INFO("github.com IP addr `", each);
-        nv6 += each.is_ipv6();
-=======
         LOG_INFO("taobao.com IP addr `", each);
         if (!each.is_ipv4()) {
             has_v6 = true;
             break;
         }
->>>>>>> 0801372e
     }
-    LOG_INFO("github.com has ` IPv6 address(es)", nv6);
-    ASSERT_TRUE(nv6 >= 0);
+    ASSERT_TRUE(has_v6);
 }
 
 class DualStackTest : public ::testing::Test {
