/*
Copyright 2022 The Photon Authors

Licensed under the Apache License, Version 2.0 (the "License");
you may not use this file except in compliance with the License.
You may obtain a copy of the License at

    http://www.apache.org/licenses/LICENSE-2.0

Unless required by applicable law or agreed to in writing, software
distributed under the License is distributed on an "AS IS" BASIS,
WITHOUT WARRANTIES OR CONDITIONS OF ANY KIND, either express or implied.
See the License for the specific language governing permissions and
limitations under the License.
*/

#include "utils.h"

#include <inttypes.h>
#include <netdb.h>
#include <sys/socket.h>
#include <unistd.h>

#include <thread>
#include <string>

#include <photon/common/alog.h>
#include <photon/thread/thread11.h>
#include <photon/common/utility.h>
#include <photon/common/expirecontainer.h>
#include "socket.h"
#include "base_socket.h"

namespace photon {
namespace net {

IPAddr gethostbypeer(IPAddr remote) {
    // detect ip for itself,
    // by trying to "connect" remote udp socket
    // this will not connect or send out any datagram
    // but let os select the interface to connect,
    // then get its ip
    constexpr uint16_t UDP_IP_DETECTE_PORT = 8080;
    int sock_family = remote.is_ipv4() ? AF_INET : AF_INET6;

    int sockfd = ::socket(sock_family, SOCK_DGRAM, 0);
    if (sockfd < 0) LOG_ERRNO_RETURN(0, IPAddr(), "Cannot create udp socket");
    DEFER(::close(sockfd));

    EndPoint ep_remote(remote, UDP_IP_DETECTE_PORT);
    sockaddr_storage s_remote(ep_remote);

    auto ret = ::connect(sockfd, s_remote.get_sockaddr(), s_remote.get_socklen());
    if (ret < 0) LOG_ERRNO_RETURN(0, IPAddr(), "Cannot connect remote");

    sockaddr_storage s_local;
    socklen_t len = s_local.get_max_socklen();
    ::getsockname(sockfd, s_local.get_sockaddr(), &len);

    return s_local.to_endpoint().addr;
}

IPAddr gethostbypeer(const char *domain) {
    // get self ip by remote domain instead of ip
    IPAddr remote;
    auto ret = gethostbyname(domain, &remote);
    if (ret < 0) return IPAddr();
    LOG_DEBUG("Resolved remote host ip ", VALUE(remote));
    return gethostbypeer(remote);
}

int _gethostbyname(const char* name, Delegate<int, IPAddr> append_op) {
    assert(name);
    int idx = 0;
    addrinfo* result = nullptr;
    addrinfo hints = {};
    hints.ai_socktype = SOCK_STREAM;
    hints.ai_family = AF_UNSPEC;

    int ret = getaddrinfo(name, nullptr, &hints, &result);
    if (ret != 0) {
        LOG_ERROR_RETURN(0, -1, "Fail to getaddrinfo: `", gai_strerror(ret));
    }
    assert(result);
    for (auto* cur = result; cur != nullptr; cur = cur->ai_next) {
        if (cur->ai_family == AF_INET6) {
            auto sock_addr = (sockaddr_in6*) cur->ai_addr;
            if (append_op(IPAddr(sock_addr->sin6_addr)) < 0) {
                break;
            }
            idx++;
        } else if (cur->ai_family == AF_INET) {
            auto sock_addr = (sockaddr_in*) cur->ai_addr;
            if (append_op(IPAddr(sock_addr->sin_addr)) < 0) {
                break;
            }
            idx++;
        }
    }
    freeaddrinfo(result);
    return idx;
}

struct xlator {
    unsigned char _;
    unsigned char a : 6;
    unsigned char b : 6;
    unsigned char c : 6;
    unsigned char d : 6;
} __attribute__((packed));
static_assert(sizeof(xlator) == 4, "...");

inline __attribute__((always_inline))
void base64_translate_3to4(const char *in, char *out)  {
    static const unsigned char tbl[] =
        "ABCDEFGHIJKLMNOPQRSTUVWXYZabcdefghijklmnopqrstuvwxyz0123456789+/";
    auto v = htonl(*(uint32_t *)in);
    auto x = (xlator*) &v;
    *(uint32_t *)out = ((tbl[x->a] << 24) + (tbl[x->b] << 16) +
                        (tbl[x->c] << 8) + (tbl[x->d] << 0));
}

void Base64Encode(std::string_view in, std::string &out) {
    auto main = in.size() / 3;
    auto remain = in.size() % 3;
    if (0 == remain) {
        remain = 3;
        main--;
    }
    auto out_size = (main + 1) * 4;
    out.resize(out_size);
    auto _in = &in[0];
    auto _out = &out[0];
    auto end = _in + main * 3;

    for (; _in + 3 * 4 < end; _in += 3 * 4, _out += 4 * 4) {
        base64_translate_3to4(_in, _out);
        base64_translate_3to4(_in + 3, _out + 4);
        base64_translate_3to4(_in + 6, _out + 8);
        base64_translate_3to4(_in + 9, _out + 12);
    }

    for (; _in < end; _in += 3, _out += 4) {
        base64_translate_3to4(_in, _out);
    }

    char itail[4] = {0};
    itail[0] = _in[0];
    if (remain == 2) {
        itail[1] = _in[1];
    } else if (remain == 3) {
        *(short *)&itail[1] = *(short *)&_in[1];
    }
    base64_translate_3to4(itail, _out);
    for (size_t i = 0; i < (3 - remain); ++i) out[out_size - i - 1] = '=';
}

static bool do_zerocopy_available() {
    int result = 0;
    int ret = kernel_version_compare("4.15", result);
    if (ret != 0) return false;
    return result >= 0;
}

bool zerocopy_available() {
    static bool r = do_zerocopy_available();
    return r;
}


static const char base64_index_min = '+';
static const char base64_index_max = 'z';
#define EI 255
static unsigned char base64_index_map[]= {
    //'+', ',', '-', '.', '/', '0', '1', '2', '3', '4', '5', '6', '7', '8', '9', ':', ';', '<', '=', '>', '?', '@',
       62,  EI,  EI,  EI,  63,  52,  53,  54,  55,  56,  57,  58,  59,  60,  61,  EI,  EI,  EI,  EI,  EI,  EI,  EI,
    //'A', 'B', 'C', 'D', 'E', 'F', 'G', 'H', 'I', 'J', 'K', 'L', 'M', 'N', 'O', 'P', 'Q', 'R', 'S', 'T', 'U', 'V', 'W', 'X', 'Y', 'Z',
        0,   1,   2,   3,   4,   5,   6,   7,   8,   9,  10,  11,  12,  13,  14,  15,  16,  17,  18,  19,  20,  21,  22,  23,  24,  25,
    //'[', '\', ']', '^', '_', '`',
        EI, EI,  EI,  EI,  EI,  EI,
    //abcdefghijklmnopqrstuvwxyz
        26, 27,  28,  29,  30,  31,  32,  33,  34,  35,  36,  37, 38, 39, 40, 41, 42,  43,  44,  45,  46,  47,  48,  49,  50,  51,  52 };

static unsigned char get_index_of(char val, bool &ok) {
    ok = true;
    if (val < base64_index_min || val > base64_index_max) {
        ok = false;
        return 0;
    }
     unsigned char ret = base64_index_map[val - base64_index_min];
     ok = (ret != EI);
     return ret;
}
 #undef EI

inline
bool base64_translate_4to3(const char *in, char *out)  {
    xlator v;
    bool f1, f2, f3, f4;
    v.a = get_index_of(*(in+3), f1);
    v.b = get_index_of(*(in+2), f2);
    v.c = get_index_of(*(in+1), f3);
    v.d = get_index_of(*(in),   f4);

    *(uint32_t *)out = ntohl(*(uint32_t *)&v);
    return (f1 && f2 && f3 && f4);
}

bool Base64Decode(std::string_view in, std::string &out) {
#define GSIZE 4 //Size of each group
    auto in_size = in.size();
    if (in_size == 0 || in_size % GSIZE != 0) {
        return false;
    }

    char in_tail[GSIZE];
    int pad = 0;
    if (in[in_size - 1] == '=') {
        memcpy(in_tail, &(in[in_size - GSIZE]), GSIZE);
        in_tail[GSIZE-1] = 'A';
        pad = 1;

        if (in[in_size - 2] == '='){
            in_tail[GSIZE-2] = 'A';
            pad = 2;
        }
    }
    auto out_size = (in_size/GSIZE ) * 3;
    out.resize(out_size);

    auto _in = &in[0];
    auto _out = &out[0];
    auto end = _in + (in_size - pad);
    for (; _in + GSIZE <= end; _in += GSIZE, _out += 3 ) {
        if (!base64_translate_4to3(_in, _out)) {
            return false;
        }
    }

    if (!pad) {
        return true;
    }
    if (!base64_translate_4to3(in_tail, _out)) {
        return false;
    }
    out.resize(out_size - pad);
    return true;
#undef BUNIT
}

class DefaultResolver : public Resolver {
public:
    DefaultResolver(uint64_t cache_ttl, uint64_t resolve_timeout, bool ipv6)
        : dnscache_(cache_ttl), resolve_timeout_(resolve_timeout), ipv6_(ipv6) {}
    ~DefaultResolver() { dnscache_.clear(); }

    IPAddr resolve(const char *host) override {
        auto ctr = [&]() -> IPAddr * {
            std::vector<IPAddr> addrs;
            photon::semaphore sem;
            std::thread([&]() {
                int ret = gethostbyname(host, addrs);
                if (ret < 0) {
                    addrs.clear();
                }
                sem.signal(1);
            }).detach();
            auto ret = sem.wait(1, resolve_timeout_);
            if (ret < 0 && errno == ETIMEDOUT) {
                LOG_WARN("Domain resolution for ` timeout!", host);
                return new IPAddr;  // undefined addr
            } else if (addrs.empty()) {
                LOG_WARN("Domain resolution for ` failed", host);
                return new IPAddr;  // undefined addr
<<<<<<< HEAD
            }
            // TODO: support ipv6
            for (auto& ip : addrs) {
                if (ip.is_ipv4())
                    return new IPAddr(ip);
            }
=======
            }
            // TODO: support ipv6
            for (auto& ip : addrs) {
                if (ip.is_ipv4())
                    return new IPAddr(ip);
            }
>>>>>>> fd5b9570
            return new IPAddr;      // undefined addr
        };
        return *(dnscache_.borrow(host, ctr));
    }

    void resolve(const char *host, Delegate<void, IPAddr> func) override { func(resolve(host)); }

    void discard_cache(const char *host) override {
        auto ipaddr = dnscache_.borrow(host);
        ipaddr.recycle(true);
    }

private:
    ObjectCache<std::string, IPAddr *> dnscache_;
    uint64_t resolve_timeout_;
    bool ipv6_;
};

Resolver* new_default_resolver(uint64_t cache_ttl, uint64_t resolve_timeout, bool ipv6) {
    return new DefaultResolver(cache_ttl, resolve_timeout, ipv6);
}

}  // namespace net
}<|MERGE_RESOLUTION|>--- conflicted
+++ resolved
@@ -272,21 +272,12 @@
             } else if (addrs.empty()) {
                 LOG_WARN("Domain resolution for ` failed", host);
                 return new IPAddr;  // undefined addr
-<<<<<<< HEAD
             }
             // TODO: support ipv6
             for (auto& ip : addrs) {
                 if (ip.is_ipv4())
                     return new IPAddr(ip);
             }
-=======
-            }
-            // TODO: support ipv6
-            for (auto& ip : addrs) {
-                if (ip.is_ipv4())
-                    return new IPAddr(ip);
-            }
->>>>>>> fd5b9570
             return new IPAddr;      // undefined addr
         };
         return *(dnscache_.borrow(host, ctr));
