/*
Copyright 2022 The Photon Authors

Licensed under the Apache License, Version 2.0 (the "License");
you may not use this file except in compliance with the License.
You may obtain a copy of the License at

    http://www.apache.org/licenses/LICENSE-2.0

Unless required by applicable law or agreed to in writing, software
distributed under the License is distributed on an "AS IS" BASIS,
WITHOUT WARRANTIES OR CONDITIONS OF ANY KIND, either express or implied.
See the License for the specific language governing permissions and
limitations under the License.
*/

#include "utils.h"

#include <inttypes.h>
#include <netdb.h>
#include <sys/socket.h>
#include <unistd.h>

#include <chrono>
#include <list>
#include <thread>
#include <string>

#include <photon/common/alog.h>
#include <photon/thread/thread11.h>
#include <photon/common/utility.h>
#include <photon/common/expirecontainer.h>
#include "socket.h"
#include "base_socket.h"

namespace photon {
namespace net {

IPAddr gethostbypeer(IPAddr remote) {
    // detect ip for itself,
    // by trying to "connect" remote udp socket
    // this will not connect or send out any datagram
    // but let os select the interface to connect,
    // then get its ip
    constexpr uint16_t UDP_IP_DETECTE_PORT = 8080;
    int sock_family = remote.is_ipv4() ? AF_INET : AF_INET6;

    int sockfd = ::socket(sock_family, SOCK_DGRAM, 0);
    if (sockfd < 0) LOG_ERRNO_RETURN(0, IPAddr(), "Cannot create udp socket");
    DEFER(::close(sockfd));

    EndPoint ep_remote(remote, UDP_IP_DETECTE_PORT);
    sockaddr_storage s_remote(ep_remote);

    auto ret = ::connect(sockfd, s_remote.get_sockaddr(), s_remote.get_socklen());
    if (ret < 0) LOG_ERRNO_RETURN(0, IPAddr(), "Cannot connect remote");

    sockaddr_storage s_local;
    socklen_t len = s_local.get_max_socklen();
    ::getsockname(sockfd, s_local.get_sockaddr(), &len);

    return s_local.to_endpoint().addr;
}

IPAddr gethostbypeer(const char *domain) {
    // get self ip by remote domain instead of ip
    IPAddr remote;
    auto ret = gethostbyname(domain, &remote);
    if (ret < 0) return IPAddr();
    LOG_DEBUG("Resolved remote host ip ", VALUE(remote));
    return gethostbypeer(remote);
}

int _gethostbyname(const char* name, Delegate<int, IPAddr> append_op) {
    assert(name);
    int idx = 0;
    addrinfo* result = nullptr;
    addrinfo hints = {};
    hints.ai_socktype = SOCK_STREAM;
    hints.ai_flags = AI_ALL | AI_V4MAPPED;
    hints.ai_family = AF_UNSPEC;

    int ret = getaddrinfo(name, nullptr, &hints, &result);
    if (ret != 0) {
        LOG_ERROR_RETURN(0, -1, "Fail to getaddrinfo: `", gai_strerror(ret));
    }
    assert(result);
    for (auto* cur = result; cur != nullptr; cur = cur->ai_next) {
        if (cur->ai_family == AF_INET6) {
            auto sock_addr = (sockaddr_in6*) cur->ai_addr;
            if (append_op(IPAddr(sock_addr->sin6_addr)) < 0) {
                break;
            }
            idx++;
        } else if (cur->ai_family == AF_INET) {
            auto sock_addr = (sockaddr_in*) cur->ai_addr;
            if (append_op(IPAddr(sock_addr->sin_addr)) < 0) {
                break;
            }
            idx++;
        }
    }
    freeaddrinfo(result);
    return idx;
}

struct xlator {
    unsigned char _;
    unsigned char a : 6;
    unsigned char b : 6;
    unsigned char c : 6;
    unsigned char d : 6;
} __attribute__((packed));
static_assert(sizeof(xlator) == 4, "...");

inline __attribute__((always_inline))
void base64_translate_3to4(const char *in, char *out)  {
    static const unsigned char tbl[] =
        "ABCDEFGHIJKLMNOPQRSTUVWXYZabcdefghijklmnopqrstuvwxyz0123456789+/";
    auto v = htonl(*(uint32_t *)in);
<<<<<<< HEAD
#pragma GCC diagnostic push
#pragma GCC diagnostic ignored "-Wstrict-aliasing"
    auto x = *(xlator *)(&v);
#pragma GCC diagnostic pop
    *(uint32_t *)out = ((tbl[x.a] << 24) + (tbl[x.b] << 16) +
                        (tbl[x.c] << 8) + (tbl[x.d] << 0));
=======
    auto x = (xlator*) &v;
    *(uint32_t *)out = ((tbl[x->a] << 24) + (tbl[x->b] << 16) +
                        (tbl[x->c] << 8) + (tbl[x->d] << 0));
>>>>>>> c3301458
}

void Base64Encode(std::string_view in, std::string &out) {
    auto main = in.size() / 3;
    auto remain = in.size() % 3;
    if (0 == remain) {
        remain = 3;
        main--;
    }
    auto out_size = (main + 1) * 4;
    out.resize(out_size);
    auto _in = &in[0];
    auto _out = &out[0];
    auto end = _in + main * 3;

    for (; _in + 3 * 4 < end; _in += 3 * 4, _out += 4 * 4) {
        base64_translate_3to4(_in, _out);
        base64_translate_3to4(_in + 3, _out + 4);
        base64_translate_3to4(_in + 6, _out + 8);
        base64_translate_3to4(_in + 9, _out + 12);
    }

    for (; _in < end; _in += 3, _out += 4) {
        base64_translate_3to4(_in, _out);
    }

    char itail[4] = {0};
    itail[0] = _in[0];
    if (remain == 2) {
        itail[1] = _in[1];
    } else if (remain == 3) {
        *(short *)&itail[1] = *(short *)&_in[1];
    }
    base64_translate_3to4(itail, _out);
    for (size_t i = 0; i < (3 - remain); ++i) out[out_size - i - 1] = '=';
}

static bool do_zerocopy_available() {
    int result = 0;
    int ret = kernel_version_compare("4.15", result);
    if (ret != 0) return false;
    return result >= 0;
}

bool zerocopy_available() {
    static bool r = do_zerocopy_available();
    return r;
}


static const char base64_index_min = '+';
static const char base64_index_max = 'z';
#define EI 255
static unsigned char base64_index_map[]= {
    //'+', ',', '-', '.', '/', '0', '1', '2', '3', '4', '5', '6', '7', '8', '9', ':', ';', '<', '=', '>', '?', '@',
       62,  EI,  EI,  EI,  63,  52,  53,  54,  55,  56,  57,  58,  59,  60,  61,  EI,  EI,  EI,  EI,  EI,  EI,  EI,
    //'A', 'B', 'C', 'D', 'E', 'F', 'G', 'H', 'I', 'J', 'K', 'L', 'M', 'N', 'O', 'P', 'Q', 'R', 'S', 'T', 'U', 'V', 'W', 'X', 'Y', 'Z',
        0,   1,   2,   3,   4,   5,   6,   7,   8,   9,  10,  11,  12,  13,  14,  15,  16,  17,  18,  19,  20,  21,  22,  23,  24,  25,
    //'[', '\', ']', '^', '_', '`',
        EI, EI,  EI,  EI,  EI,  EI,
    //abcdefghijklmnopqrstuvwxyz
        26, 27,  28,  29,  30,  31,  32,  33,  34,  35,  36,  37, 38, 39, 40, 41, 42,  43,  44,  45,  46,  47,  48,  49,  50,  51,  52 };

static unsigned char get_index_of(char val, bool &ok) {
    ok = true;
    if (val < base64_index_min || val > base64_index_max) {
        ok = false;
        return 0;
    }
     unsigned char ret = base64_index_map[val - base64_index_min];
     ok = (ret != EI);
     return ret;
}
 #undef EI

inline
bool base64_translate_4to3(const char *in, char *out)  {
    xlator v;
    bool f1, f2, f3, f4;
    v.a = get_index_of(*(in+3), f1);
    v.b = get_index_of(*(in+2), f2);
    v.c = get_index_of(*(in+1), f3);
    v.d = get_index_of(*(in),   f4);

    *(uint32_t *)out = ntohl(*(uint32_t *)&v);
    return (f1 && f2 && f3 && f4);
}

bool Base64Decode(std::string_view in, std::string &out) {
#define GSIZE 4 //Size of each group
    auto in_size = in.size();
    if (in_size == 0 || in_size % GSIZE != 0) {
        return false;
    }

    char in_tail[GSIZE];
    int pad = 0;
    if (in[in_size - 1] == '=') {
        memcpy(in_tail, &(in[in_size - GSIZE]), GSIZE);
        in_tail[GSIZE-1] = 'A';
        pad = 1;

        if (in[in_size - 2] == '='){
            in_tail[GSIZE-2] = 'A';
            pad = 2;
        }
    }
    auto out_size = (in_size/GSIZE ) * 3;
    out.resize(out_size);

    auto _in = &in[0];
    auto _out = &out[0];
    auto end = _in + (in_size - pad);
    for (; _in + GSIZE <= end; _in += GSIZE, _out += 3 ) {
        if (!base64_translate_4to3(_in, _out)) {
            return false;
        }
    }

    if (!pad) {
        return true;
    }
    if (!base64_translate_4to3(in_tail, _out)) {
        return false;
    }
    out.resize(out_size - pad);
    return true;
#undef BUNIT
}

class DefaultResolver : public Resolver {
protected:
    struct IPAddrNode : public intrusive_list_node<IPAddrNode> {
        IPAddr addr;
        IPAddrNode(IPAddr addr) : addr(addr) {}
    };
    using IPAddrList = intrusive_list<IPAddrNode>;
public:
    DefaultResolver(uint64_t cache_ttl, uint64_t resolve_timeout)
        : dnscache_(cache_ttl), resolve_timeout_(resolve_timeout) {}
    ~DefaultResolver() {
        for (auto it : dnscache_) {
            ((IPAddrList*)it->_obj)->delete_all();
        }
        dnscache_.clear();
    }

    IPAddr resolve(const char *host) override {
        auto ctr = [&]() -> IPAddrList* {
            auto addrs = new IPAddrList();
            photon::semaphore sem;
            std::thread([&]() {
                auto now = std::chrono::steady_clock::now();
                IPAddrList ret;
                auto cb = [&](IPAddr addr) {
                    ret.push_back(new IPAddrNode(addr));
                    return 0;
                };
                _gethostbyname(host, cb);
                auto time_elapsed = std::chrono::duration_cast<std::chrono::microseconds>(
                                        std::chrono::steady_clock::now() - now).count();
                if ((uint64_t)time_elapsed <= resolve_timeout_) {
                    addrs->push_back(std::move(ret));
                    sem.signal(1);
                }
            }).detach();
            sem.wait(1, resolve_timeout_);
            return addrs;
        };
        auto ips = dnscache_.borrow(host, ctr);
        if (ips->empty()) LOG_ERRNO_RETURN(0, IPAddr(), "Domain resolution for ` failed", host);
        auto ret = ips->front();
        ips->node = ret->next();  // access in round robin order
        return ret->addr;
    }

    void resolve(const char *host, Delegate<void, IPAddr> func) override { func(resolve(host)); }

    void discard_cache(const char *host, IPAddr ip) override {
        auto ipaddr = dnscache_.borrow(host);
        if (ip.undefined() || ipaddr->empty()) ipaddr.recycle(true);
        else {
            for (auto itr = ipaddr->rbegin(); itr != ipaddr->rend(); itr++) {
                if ((*itr)->addr == ip) {
                    ipaddr->erase(*itr);
                    break;
                }
            }
        }
    }

private:
    ObjectCache<std::string, IPAddrList*> dnscache_;
    uint64_t resolve_timeout_;
};

Resolver* new_default_resolver(uint64_t cache_ttl, uint64_t resolve_timeout) {
    return new DefaultResolver(cache_ttl, resolve_timeout);
}

}  // namespace net
}<|MERGE_RESOLUTION|>--- conflicted
+++ resolved
@@ -118,18 +118,12 @@
     static const unsigned char tbl[] =
         "ABCDEFGHIJKLMNOPQRSTUVWXYZabcdefghijklmnopqrstuvwxyz0123456789+/";
     auto v = htonl(*(uint32_t *)in);
-<<<<<<< HEAD
 #pragma GCC diagnostic push
 #pragma GCC diagnostic ignored "-Wstrict-aliasing"
-    auto x = *(xlator *)(&v);
+    auto x = (xlator*) &v;
 #pragma GCC diagnostic pop
-    *(uint32_t *)out = ((tbl[x.a] << 24) + (tbl[x.b] << 16) +
-                        (tbl[x.c] << 8) + (tbl[x.d] << 0));
-=======
-    auto x = (xlator*) &v;
     *(uint32_t *)out = ((tbl[x->a] << 24) + (tbl[x->b] << 16) +
                         (tbl[x->c] << 8) + (tbl[x->d] << 0));
->>>>>>> c3301458
 }
 
 void Base64Encode(std::string_view in, std::string &out) {
