/*
Copyright 2022 The Photon Authors

Licensed under the Apache License, Version 2.0 (the "License");
you may not use this file except in compliance with the License.
You may obtain a copy of the License at

    http://www.apache.org/licenses/LICENSE-2.0

Unless required by applicable law or agreed to in writing, software
distributed under the License is distributed on an "AS IS" BASIS,
WITHOUT WARRANTIES OR CONDITIONS OF ANY KIND, either express or implied.
See the License for the specific language governing permissions and
limitations under the License.
*/

#include "basic_socket.h"

#include <errno.h>
#include <unistd.h>
#include <fcntl.h>
#include <sys/ioctl.h>
#include <sys/types.h>
#include <sys/socket.h>
#ifdef __linux__
#include <linux/errqueue.h>
#include <sys/sendfile.h>
#endif
#include <sys/uio.h>
#include <photon/io/fd-events.h>
#include <photon/net/socket.h>
#include <photon/thread/thread.h>
#include <photon/common/alog.h>
#include <photon/common/iovector.h>
#include <photon/common/utility.h>
#include "base_socket.h"

#ifndef MSG_ZEROCOPY
#define MSG_ZEROCOPY    0x4000000
#endif

#ifndef MSG_NOSIGNAL
#define MSG_NOSIGNAL 0
#endif

#ifndef MSG_ERRQUEUE
#define MSG_ERRQUEUE 0
#endif

#ifndef SO_EE_ORIGIN_ZEROCOPY
#define SO_EE_ORIGIN_ZEROCOPY		5
#endif

#ifndef SO_EE_CODE_ZEROCOPY_COPIED
#define SO_EE_CODE_ZEROCOPY_COPIED	1
#endif

namespace photon {
namespace net {
// POSIX standard
int set_fd_nonblocking(int fd) {
    int flags = fcntl(fd, F_GETFL, 0);
    return (flags < 0) ? flags : fcntl(fd, F_SETFL, flags | O_NONBLOCK);
}

int set_socket_nonblocking(int fd) {
#ifdef __APPLE__
    return set_fd_nonblocking(fd);
#else
    int flags = 1;
    return ioctl(fd, FIONBIO, &flags);
#endif
}

int socket(int domain, int type, int protocol) {
#ifdef __APPLE__
    auto fd = ::socket(domain, type, protocol);
    set_fd_nonblocking(fd);
    int val = 1;
    ::setsockopt(fd, SOL_SOCKET, SO_NOSIGPIPE, (void*)&val, sizeof(val));
    return fd;
#else
    return ::socket(domain, type | SOCK_NONBLOCK, protocol);
#endif
}
int connect(int fd, const struct sockaddr *addr, socklen_t addrlen,
            Timeout timeout) {
    int err = 0;
    while (true) {
        int ret = ::connect(fd, addr, addrlen);
        if (ret < 0) {
            auto e = errno;  // errno is usually a macro that expands to a
                             // function call
            if (e == EINTR) {
                err = 1;
                continue;
            }
            if (e == EINPROGRESS || (e == EADDRINUSE && err == 1)) {
                ret = photon::wait_for_fd_writable(fd, timeout);
                if (ret < 0) return -1;
                socklen_t n = sizeof(err);
                ret = getsockopt(fd, SOL_SOCKET, SO_ERROR, &err, &n);
                if (unlikely(ret < 0)) return -1;
                if (err) {
                    errno = err;
                    return -1;
                }
                return 0;
            }
        }
        return ret;
    }
}

int accept(int fd, struct sockaddr *addr, socklen_t *addrlen,
           Timeout timeout) {
#ifdef __APPLE__
    auto ret = DOIO_ONCE(::accept(fd, addr, addrlen),
                    wait_for_fd_readable(fd, timeout));
    if (ret > 0) {
        set_fd_nonblocking(ret);
        int val = 1;
        ::setsockopt(ret, SOL_SOCKET, SO_NOSIGPIPE, (void*)&val, sizeof(val));
    }
    return ret;
#else
    return DOIO_ONCE(::accept4(fd, addr, addrlen, SOCK_NONBLOCK),
                 wait_for_fd_readable(fd, timeout));
#endif
}

ssize_t read(int fd, void *buf, size_t count, Timeout timeout) {
    return DOIO_ONCE(::read(fd, buf, count), wait_for_fd_readable(fd, timeout));
}

ssize_t readv(int fd, const struct iovec *iov, int iovcnt, Timeout timeout) {
    if (unlikely(iovcnt <= 0)) {
        errno = EINVAL;
        return -1;
    }
    return (iovcnt == 1) ? read(fd, iov->iov_base, iov->iov_len, timeout) :
        DOIO_ONCE(::readv(fd, iov, iovcnt), wait_for_fd_readable(fd, timeout));
}

ssize_t sendfile(int out_fd, int in_fd, off_t *offset, size_t count,
                 Timeout timeout) {
#ifdef __APPLE__
    off_t len = count;
    ssize_t ret = DOIO_ONCE(::sendfile(out_fd, in_fd, *offset, &len, nullptr, 0),
                  wait_for_fd_writable(out_fd, timeout));
    return (ret == 0) ? len : (int)ret;
#else
    return DOIO_ONCE(::sendfile(out_fd, in_fd, offset, count),
           wait_for_fd_writable(out_fd, timeout));
#endif
}

ssize_t read_n(int fd, void *buf, size_t count, Timeout timeout) {
    return DOIO_LOOP(read(fd, buf, count, timeout), BufStep(buf, count));
}

ssize_t sendfile_n(int out_fd, int in_fd, off_t *offset, size_t count,
                   Timeout timeout) {
    return DOIO_LOOP(sendfile(out_fd, in_fd, offset, count, timeout), BufStep(count));
}

ssize_t readv_n(int fd, struct iovec *iov, int iovcnt, Timeout timeout) {
    iovector_view v(iov, iovcnt);
    return DOIO_LOOP(readv(fd, v.iov, v.iovcnt, timeout), BufStepV(v));
}

ssize_t send(int fd, const void *buf, size_t count, int flags, Timeout timeout) {
    return DOIO_ONCE(::send(fd, buf, count, flags), wait_for_fd_writable(fd, timeout));
}

ssize_t sendmsg(int fd, const struct msghdr* msg, int flags, Timeout timeout) {
    return DOIO_ONCE(::sendmsg(fd, msg, flags), wait_for_fd_writable(fd, timeout));
}

ssize_t recv(int fd, void* buf, size_t count, int flags, Timeout timeout) {
    return DOIO_ONCE(::recv(fd, buf, count, flags), wait_for_fd_readable(fd, timeout));
}

ssize_t recvmsg(int fd, struct msghdr* msg, int flags, Timeout timeout) {
    return DOIO_ONCE(::recvmsg(fd, msg, flags), wait_for_fd_readable(fd, timeout));
}

ssize_t sendv(int fd, const struct iovec *iov, int iovcnt, int flag, Timeout timeout) {
    msghdr msg = {};
    msg.msg_iov = (struct iovec*)iov;
    msg.msg_iovlen = iovcnt;
    return DOIO_ONCE(::sendmsg(fd, &msg, flag | MSG_NOSIGNAL),
          wait_for_fd_writable(fd, timeout));
}

ssize_t send_n(int fd, const void *buf, size_t count, int flag, Timeout timeout) {
    return DOIO_LOOP(send(fd, buf, count, flag, timeout), BufStep((void*&)buf, count));
}

ssize_t sendv_n(int fd, struct iovec *iov, int iovcnt, int flag, Timeout timeout) {
    iovector_view v(iov, iovcnt);
    return DOIO_LOOP(sendv(fd, v.iov, v.iovcnt, flag, timeout), BufStepV(v));
}

ssize_t write(int fd, const void *buf, size_t count, Timeout timeout) {
    return send(fd, buf, count, MSG_NOSIGNAL, timeout);
}

ssize_t writev(int fd, const struct iovec *iov, int iovcnt, Timeout timeout) {
    return sendv(fd, iov, iovcnt, 0, timeout);
}

ssize_t write_n(int fd, const void *buf, size_t count, Timeout timeout) {
    return send_n(fd, buf, count, 0, timeout);
}

ssize_t writev_n(int fd, struct iovec *iov, int iovcnt, Timeout timeout) {
    return sendv_n(fd, iov, iovcnt, 0, timeout);
}

ssize_t sendfile_n(ISocketStream* out_stream,
            int in_fd, off_t offset, size_t count, Timeout timeout) {
    char buf[64 * 1024];
    auto func = [&]() -> ssize_t {
        size_t s = sizeof(buf);
        if (s > count) s = count;
        ssize_t n_read = ::pread(in_fd, buf, s, offset);
        if (n_read != (ssize_t) s)
            LOG_ERRNO_RETURN(0, (ssize_t)-1, "failed to read fd ", in_fd);
        offset += n_read;
        ssize_t n_write = out_stream->write(buf, s);
        if (n_write != (ssize_t) s)
            LOG_ERRNO_RETURN(0, (ssize_t)-1, "failed to write to stream ", out_stream);
        return n_write;
    };
    return doio_loop(func, BufStep(count));
}

bool ISocketStream::skip_read(size_t count) {
    static char buf[1024];
    return DOIO_LOOP(read(buf, std::min(count, sizeof(buf))), BufStep(count));
}

ssize_t ISocketStream::recv_at_least(void* buf, size_t count, size_t least, int flags) {
    return DOIO_LOOP_LAMBDA(recv(buf, count, flags), {
        count -= ret;
        return n < least;
    });
}

ssize_t ISocketStream::recv_at_least_mutable(struct iovec *iov, int iovcnt,
                                             size_t least, int flags /*=0*/) {
    iovector_view v(iov, iovcnt);
    return DOIO_LOOP_LAMBDA(recv(v.iov, v.iovcnt, flags), {
        auto r = v.extract_front(ret);
<<<<<<< HEAD
        assert(r == ret); (void)r;
        return n < least;
    });
=======
        assert((ssize_t) r == ret); (void)r;
    } while (v.iovcnt && v.iov->iov_len);
    return n;
>>>>>>> 0801372e
}

int do_get_name(int fd, Getter getter, EndPoint& addr) {
    sockaddr_storage storage;
    socklen_t len = storage.get_max_socklen();
    int ret = getter(fd, storage.get_sockaddr(), &len);
    if (ret < 0 || len > storage.get_max_socklen()) return -1;
    addr = storage.to_endpoint();
    return 0;
}

int do_get_name(int fd, Getter getter, char* path, size_t count) {
    struct sockaddr_un addr_un;
    socklen_t len = sizeof(addr_un);
    int ret = getter(fd, (struct sockaddr*) &addr_un, &len);
    // if len larger than size of addr_un, or less than prefix in addr_un
    if (ret < 0 || len > sizeof(addr_un) || len <= sizeof(addr_un.sun_family))
        return -1;
    strncpy(path, addr_un.sun_path, count);
    return 0;
}

int fill_uds_path(struct sockaddr_un& name, const char* path, size_t count) {
    const int LEN = sizeof(name.sun_path) - 1;
    if (count == 0) count = strlen(path);
    if (count > LEN)
        LOG_ERROR_RETURN(ENAMETOOLONG, -1, "pathname is too long (`>`)", count, LEN);

    memset(&name, 0, sizeof(name));
    memcpy(name.sun_path, path, count + 1);
#ifndef __linux__
    name.sun_len = 0;
#endif
    name.sun_family = AF_UNIX;
    return 0;
}

#ifdef __linux__
static int recv_errqueue(int fd, uint32_t &ret_counter) {
    char control[128];
    msghdr msg = {};
    msg.msg_control = control;
    msg.msg_controllen = sizeof(control);
    auto ret = ::recvmsg(fd, &msg, MSG_ERRQUEUE);
    if (ret < 0) return ret;
    cmsghdr* cm = CMSG_FIRSTHDR(&msg);
    if (cm == nullptr) {
        LOG_ERROR_RETURN(0, -1, "Fail to get control message header");
    }
    auto serr = (sock_extended_err*) CMSG_DATA(cm);
    if (serr->ee_origin != SO_EE_ORIGIN_ZEROCOPY) {
        LOG_ERROR_RETURN(0, -1, "wrong origin");
    }
    if (serr->ee_errno != 0) {
        LOG_ERROR_RETURN(0, -1, "wrong error code ", serr->ee_errno);
    }
    if ((serr->ee_code & SO_EE_CODE_ZEROCOPY_COPIED)) {
        LOG_DEBUG("deferred copy occurs, might harm performance");
    }

    ret_counter = serr->ee_data;
    return 0;
}

inline bool is_counter_less_than(uint32_t left, uint32_t right) {
    const uint32_t mid = UINT32_MAX / 2;
    return (left < right) || (left > right && left > mid && right - left < mid);
}

int zerocopy_confirm(int fd, uint32_t num_calls, Timeout timeout) {
    uint32_t counter = 0;
    do {
        auto ret = DOIO_ONCE(recv_errqueue(fd, counter),
                         wait_for_fd_error(fd, timeout));
        if (ret < 0) return ret;
    } while (is_counter_less_than(counter, num_calls));
    return 0;
}
#endif // __linux__

}  // namespace net
}  // namespace photon<|MERGE_RESOLUTION|>--- conflicted
+++ resolved
@@ -253,15 +253,9 @@
     iovector_view v(iov, iovcnt);
     return DOIO_LOOP_LAMBDA(recv(v.iov, v.iovcnt, flags), {
         auto r = v.extract_front(ret);
-<<<<<<< HEAD
-        assert(r == ret); (void)r;
+        assert((ssize_t) r == ret); (void)r;
         return n < least;
     });
-=======
-        assert((ssize_t) r == ret); (void)r;
-    } while (v.iovcnt && v.iov->iov_len);
-    return n;
->>>>>>> 0801372e
 }
 
 int do_get_name(int fd, Getter getter, EndPoint& addr) {
