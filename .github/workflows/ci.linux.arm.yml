name: Linux ARM

on:
  push:
    branches: [ "main", "release/*" ]
  pull_request:
<<<<<<< HEAD
    branches: [ "release/*" ]
=======
    branches: [ "main", "release/*" ]
>>>>>>> b07b7234

jobs:
  centos8-gcc921-epoll-release:
    runs-on: ubuntu-latest

    container:
      image: dokken/centos-stream-8:sha-40294ce
      options: --cpus 4

    steps:
      - uses: szenius/set-timezone@v1.2
        with:
          timezoneLinux: "Asia/Shanghai"
          timezoneMacos: "Asia/Shanghai"
          timezoneWindows: "China Standard Time"

      - uses: actions/checkout@v3

      - name: Install Dependencies
        run: |
          dnf install -y git gcc-c++ cmake 'dnf-command(config-manager)'
          dnf install -y gcc-toolset-9-gcc-c++
          dnf install -y openssl-devel libcurl-devel libaio-devel
          dnf install -y epel-release
          dnf config-manager --set-enabled powertools
          dnf install -y gtest-devel gmock-devel gflags-devel fuse-devel libgsasl-devel e2fsprogs-devel

      - name: Build
        run: |
          source /opt/rh/gcc-toolset-9/enable
          cmake -B build -D CMAKE_BUILD_TYPE=MinSizeRel \
            -D PHOTON_BUILD_DEPENDENCIES=OFF -D PHOTON_BUILD_TESTING=ON \
            -D PHOTON_ENABLE_SASL=ON -D PHOTON_ENABLE_FUSE=ON \
            -D PHOTON_ENABLE_EXTFS=ON
          cmake --build build -j -- VERBOSE=1

      - name: Test
        run: |
          cd build
          ctest --timeout 3600 -V

  centos8-gcc921-epoll-debug:
    runs-on: ubuntu-latest

    container:
      image: dokken/centos-stream-8:sha-40294ce
      options: --cpus 4

    steps:
      - uses: szenius/set-timezone@v1.2
        with:
          timezoneLinux: "Asia/Shanghai"
          timezoneMacos: "Asia/Shanghai"
          timezoneWindows: "China Standard Time"

      - uses: actions/checkout@v3

      - name: Install Dependencies
        run: |
          dnf install -y git gcc-c++ cmake 'dnf-command(config-manager)'
          dnf install -y gcc-toolset-9-gcc-c++
          dnf install -y openssl-devel libcurl-devel libaio-devel
          dnf install -y epel-release
          dnf config-manager --set-enabled powertools
          dnf install -y gtest-devel gmock-devel gflags-devel fuse-devel libgsasl-devel e2fsprogs-devel

      - name: Build
        run: |
          source /opt/rh/gcc-toolset-9/enable
          cmake -B build -D CMAKE_BUILD_TYPE=Debug \
            -D PHOTON_BUILD_DEPENDENCIES=OFF -D PHOTON_BUILD_TESTING=ON \
            -D PHOTON_ENABLE_SASL=ON -D PHOTON_ENABLE_FUSE=ON \
            -D PHOTON_ENABLE_EXTFS=ON
          cmake --build build -j -- VERBOSE=1

      - name: Test
        run: |
          cd build
          ctest --timeout 3600 -V<|MERGE_RESOLUTION|>--- conflicted
+++ resolved
@@ -4,11 +4,7 @@
   push:
     branches: [ "main", "release/*" ]
   pull_request:
-<<<<<<< HEAD
     branches: [ "release/*" ]
-=======
-    branches: [ "main", "release/*" ]
->>>>>>> b07b7234
 
 jobs:
   centos8-gcc921-epoll-release:
