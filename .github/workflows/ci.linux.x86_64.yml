name: Linux x86_64

on:
  push:
    branches: [ "main", "release/*" ]
  pull_request:
    branches: [ "main", "release/*" ]

jobs:
  gcc850:
    runs-on: ubuntu-latest
    container:
      image: ghcr.io/coldwings/photon-ut-base:latest
      options: --cpus 4 --privileged
    steps:
      - uses: szenius/set-timezone@v2.0
        with:
          timezoneLinux: "Asia/Shanghai"
          timezoneMacos: "Asia/Shanghai"
          timezoneWindows: "China Standard Time"
      - uses: actions/checkout@v4
      - name: Build
        run: |
          cmake -B build -D CMAKE_BUILD_TYPE=MinSizeRel   \
                         -D PHOTON_ENABLE_ECOSYSTEM=ON    \
                         -D PHOTON_BUILD_TESTING=ON       \
                         -D PHOTON_ENABLE_SASL=ON         \
                         -D PHOTON_ENABLE_FUSE=ON         \
                         -D PHOTON_ENABLE_URING=ON        \
                         -D PHOTON_ENABLE_EXTFS=ON
          cmake --build build -j $(nproc) -- VERBOSE=1
      - name: Test epoll
        run: |
          cd build && ctest -E test-lockfree --timeout 3600 -V
      - name: Test io_uring
        run: |
          export PHOTON_CI_EV_ENGINE=io_uring
          cd build && ctest -E test-lockfree --timeout 3600 -V
      - name: Test epoll_ng
        run: |
          export PHOTON_CI_EV_ENGINE=epoll_ng
          cd build && ctest -E test-lockfree --timeout 3600 -V

  gcc921:
    runs-on: ubuntu-latest
    container:
      image: ghcr.io/coldwings/photon-ut-base:latest
      options: --cpus 4 --privileged
    steps:
      - uses: szenius/set-timezone@v2.0
        with:
          timezoneLinux: "Asia/Shanghai"
          timezoneMacos: "Asia/Shanghai"
          timezoneWindows: "China Standard Time"
      - uses: actions/checkout@v4
      - name: Build
        run: |
          source /opt/rh/gcc-toolset-9/enable
          cmake -B build -D CMAKE_BUILD_TYPE=MinSizeRel   \
                         -D PHOTON_ENABLE_ECOSYSTEM=ON    \
                         -D PHOTON_BUILD_TESTING=ON       \
                         -D PHOTON_ENABLE_SASL=ON         \
                         -D PHOTON_ENABLE_FUSE=ON         \
                         -D PHOTON_ENABLE_URING=ON        \
                         -D PHOTON_ENABLE_EXTFS=ON
          cmake --build build -j $(nproc) -- VERBOSE=1
      - name: Test epoll
        run: |
          cd build && ctest -E test-lockfree --timeout 3600 -V
      - name: Test io_uring
        run: |
          export PHOTON_CI_EV_ENGINE=io_uring
          cd build && ctest -E test-lockfree --timeout 3600 -V
      - name: Test epoll_ng
        run: |
          export PHOTON_CI_EV_ENGINE=epoll_ng
          cd build && ctest -E test-lockfree --timeout 3600 -V

  gcc1031:
    runs-on: ubuntu-latest
    container:
      image: ghcr.io/coldwings/photon-ut-base:latest
      options: --cpus 4 --privileged
    steps:
      - uses: szenius/set-timezone@v2.0
        with:
          timezoneLinux: "Asia/Shanghai"
          timezoneMacos: "Asia/Shanghai"
          timezoneWindows: "China Standard Time"
      - uses: actions/checkout@v4
      - name: Build
        run: |
          source /opt/rh/gcc-toolset-10/enable
          cmake -B build -D CMAKE_BUILD_TYPE=MinSizeRel   \
                         -D PHOTON_ENABLE_ECOSYSTEM=ON    \
                         -D PHOTON_BUILD_TESTING=ON       \
                         -D PHOTON_ENABLE_SASL=ON         \
                         -D PHOTON_ENABLE_FUSE=ON         \
                         -D PHOTON_ENABLE_URING=ON        \
                         -D PHOTON_ENABLE_EXTFS=ON
          cmake --build build -j $(nproc) -- VERBOSE=1
      - name: Test epoll
        run: |
          cd build && ctest -E test-lockfree --timeout 3600 -V
      - name: Test io_uring
        run: |
          export PHOTON_CI_EV_ENGINE=io_uring
          cd build && ctest -E test-lockfree --timeout 3600 -V
      - name: Test epoll_ng
        run: |
          export PHOTON_CI_EV_ENGINE=epoll_ng
          cd build && ctest -E test-lockfree --timeout 3600 -V

  gcc1121:
    runs-on: ubuntu-latest
    container:
      image: ghcr.io/coldwings/photon-ut-base:latest
      options: --cpus 4 --privileged
    steps:
      - uses: szenius/set-timezone@v2.0
        with:
          timezoneLinux: "Asia/Shanghai"
          timezoneMacos: "Asia/Shanghai"
          timezoneWindows: "China Standard Time"
      - uses: actions/checkout@v4
      - name: Build
        run: |
          source /opt/rh/gcc-toolset-11/enable
          cmake -B build -D CMAKE_BUILD_TYPE=MinSizeRel   \
                         -D PHOTON_ENABLE_ECOSYSTEM=ON    \
                         -D PHOTON_BUILD_TESTING=ON       \
                         -D PHOTON_ENABLE_SASL=ON         \
                         -D PHOTON_ENABLE_FUSE=ON         \
                         -D PHOTON_ENABLE_URING=ON        \
                         -D PHOTON_ENABLE_EXTFS=ON
          cmake --build build -j $(nproc) -- VERBOSE=1
      - name: Test epoll
        run: |
          cd build && ctest -E test-lockfree --timeout 3600 -V
      - name: Test io_uring
        run: |
          export PHOTON_CI_EV_ENGINE=io_uring
          cd build && ctest -E test-lockfree --timeout 3600 -V
      - name: Test epoll_ng
        run: |
          export PHOTON_CI_EV_ENGINE=epoll_ng
          cd build && ctest -E test-lockfree --timeout 3600 -V

  gcc1211:
    runs-on: ubuntu-latest
    container:
      image: ghcr.io/coldwings/photon-ut-base:latest
      options: --cpus 4 --privileged
    steps:
      - uses: szenius/set-timezone@v2.0
        with:
          timezoneLinux: "Asia/Shanghai"
          timezoneMacos: "Asia/Shanghai"
          timezoneWindows: "China Standard Time"
      - uses: actions/checkout@v4
      - name: Build
        run: |
          source /opt/rh/gcc-toolset-12/enable
          cmake -B build -D CMAKE_BUILD_TYPE=MinSizeRel   \
                         -D PHOTON_ENABLE_ECOSYSTEM=ON    \
                         -D PHOTON_BUILD_TESTING=ON       \
                         -D PHOTON_ENABLE_SASL=ON         \
                         -D PHOTON_ENABLE_FUSE=ON         \
                         -D PHOTON_ENABLE_URING=ON        \
                         -D PHOTON_ENABLE_EXTFS=ON
          cmake --build build -j $(nproc) -- VERBOSE=1
      - name: Test epoll
        run: |
          cd build && ctest -E test-lockfree --timeout 3600 -V
      - name: Test io_uring
        run: |
          export PHOTON_CI_EV_ENGINE=io_uring
          cd build && ctest -E test-lockfree --timeout 3600 -V
      - name: Test epoll_ng
        run: |
          export PHOTON_CI_EV_ENGINE=epoll_ng
          cd build && ctest -E test-lockfree --timeout 3600 -V

  fstack:
    runs-on: ubuntu-latest
    container:
      image: ghcr.io/beef9999/photon-ut-fstack:latest
      options: --cpus 4 --privileged
    steps:
      - uses: actions/checkout@v4
      - name: Build
        run: |
          cmake -B build -D CMAKE_BUILD_TYPE=MinSizeRel \
            -D PHOTON_BUILD_TESTING=ON \
            -D PHOTON_ENABLE_FSTACK_DPDK=ON
          cmake --build build -j $(nproc) -t fstack-dpdk-demo

  RocksDB:
    runs-on: ubuntu-latest
    container:
      image: almalinux:8
      options: --cpus 4 --privileged
    steps:
      - uses: actions/checkout@v4
      - name: Build
        run: |
<<<<<<< HEAD
          export TZ=Asia/Shanghai
=======
>>>>>>> 06364a7c
          dnf install -q -y git gcc-c++ cmake openssl-devel libcurl-devel libaio-devel zlib-devel epel-release
          dnf config-manager --set-enabled powertools
          dnf install -q -y gflags-devel snappy-devel zlib-devel bzip2-devel lz4-devel libzstd-devel
          git clone -b photon-on-6.1.2 https://github.com/data-accelerator/rocksdb.git
          cd rocksdb
          ./photon-auto-convert.sh
          cmake -B build -D WITH_TESTS=on -D INIT_PHOTON_IN_ENV=on -D WITH_LZ4=on -D WITH_SNAPPY=on \
            -D CMAKE_BUILD_TYPE=Debug
          cmake --build build -j `nproc`<|MERGE_RESOLUTION|>--- conflicted
+++ resolved
@@ -204,10 +204,6 @@
       - uses: actions/checkout@v4
       - name: Build
         run: |
-<<<<<<< HEAD
-          export TZ=Asia/Shanghai
-=======
->>>>>>> 06364a7c
           dnf install -q -y git gcc-c++ cmake openssl-devel libcurl-devel libaio-devel zlib-devel epel-release
           dnf config-manager --set-enabled powertools
           dnf install -q -y gflags-devel snappy-devel zlib-devel bzip2-devel lz4-devel libzstd-devel
