--- conflicted
+++ resolved
@@ -7,11 +7,7 @@
     branches: [ "main", "release/*" ]
 
 jobs:
-<<<<<<< HEAD
-  macOS-clang-debug:
-=======
   macOS14-arm:
->>>>>>> fa7a4383
     runs-on: macos-14
 
     steps:
