--- conflicted
+++ resolved
@@ -26,11 +26,6 @@
 
       - name: Build
         run: |
-<<<<<<< HEAD
-          cmake -B ${{github.workspace}}/build -D PHOTON_BUILD_TESTING=ON -D CMAKE_BUILD_TYPE=Release \
-            -D PHOTON_ENABLE_SASL=ON -DOPENSSL_ROOT_DIR=/usr/local/opt/openssl@3
-          cmake --build ${{github.workspace}}/build -j $(nproc)
-=======
           cmake -B ${{github.workspace}}/build \
             -D PHOTON_ENABLE_ECOSYSTEM=ON \
             -D PHOTON_BUILD_TESTING=ON \
@@ -38,7 +33,6 @@
             -D PHOTON_ENABLE_SASL=ON \
             -D OPENSSL_ROOT_DIR=/opt/homebrew/Cellar/openssl@1.1/1.1.1w
           cmake --build ${{github.workspace}}/build -j $(sysctl -n hw.logicalcpu)
->>>>>>> d857c262
 
       - name: Test
         working-directory: ${{github.workspace}}/build
