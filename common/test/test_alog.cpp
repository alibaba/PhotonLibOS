/*
Copyright 2022 The Photon Authors

Licensed under the Apache License, Version 2.0 (the "License");
you may not use this file except in compliance with the License.
You may obtain a copy of the License at

    http://www.apache.org/licenses/LICENSE-2.0

Unless required by applicable law or agreed to in writing, software
distributed under the License is distributed on an "AS IS" BASIS,
WITHOUT WARRANTIES OR CONDITIONS OF ANY KIND, either express or implied.
See the License for the specific language governing permissions and
limitations under the License.
*/

#include "../alog.h"
#include "../estring.h"
#include "../alog-stdstring.h"
#include "../alog-functionptr.h"
#include "../alog-audit.h"
#include <photon/thread/thread.h>
#include <photon/net/socket.h>
#include <photon/net/utils-stdstring.h>
#include <chrono>
#include <vector>
#include <stdint.h>
#include <unistd.h>
#include <fcntl.h>
#include "../../test/ci-tools.h"
<<<<<<< HEAD
=======
#include "../../test/gtest.h"
>>>>>>> d857c262

class LogOutputTest : public ILogOutput {
public:
    size_t _log_len;
    char _log_buf[4096];
    void write(int, const char* begin, const char* end) override
    {
        _log_len = end - begin;
        EXPECT_TRUE(_log_len < sizeof(_log_buf));
        memcpy(_log_buf, begin, _log_len);
        _log_buf[ --_log_len ] = '\0';
    }
    const char* log_start() const {
        auto ls = _log_buf;
        for (int i = 0; i < 4; i++)
            ls = strchr(ls, '|') + 1;
        ls = strchr(ls, ':') + 1;
        return ls;
    }
    int get_log_file_fd() override {
        return -1;
    }

    uint64_t get_throttle() override {
        return -1UL;
    }

    uint64_t set_throttle(uint64_t) override {
        return -1UL;
    }

    void destruct() override {}
} log_output_test;

auto &_log_buf=log_output_test._log_buf;
auto &_log_len=log_output_test._log_len;

class Recall
{
public:
    int gc_recall(int code)
    {
        LOG_INFO(code);
        return 0;
    }
};

int gc_recall(void* obj, int code)
{
    LOG_INFO(code);
    return 0;
}

TEST(alog, example) {
    log_output = &log_output_test;
    DEFER(log_output = log_output_stdout);
    LOG_INFO("WTF"
    " is `"
    " this `", "exactly", "stuff");
    EXPECT_STREQ("WTF\" \" is exactly\" \" this stuff", log_output_test.log_start());

    LOG_INFO("WTF is ` this `", 1, 2);
    EXPECT_STREQ("WTF is 1 this 2", log_output_test.log_start());
    LOG_INFO("WTF is \n means ` may be work `", "??", "!!");
    EXPECT_STREQ("WTF is \\n means ?? may be work !!", log_output_test.log_start());
    LOG_INFO("WTF is \n means ` may be work `", "??", "!!");
    EXPECT_STREQ("WTF is \\n means ?? may be work !!", log_output_test.log_start());
    const char foobar[] = "n";
    LOG_INFO(foobar);
    // #S len == 6 > 2 + sizeof(yeah) 4, will fit the length condition
    // but miss the leading/tailing character condition;
    EXPECT_STREQ("n", log_output_test.log_start());
    LOG_INFO(VALUE(foobar));
    EXPECT_STREQ("[foobar=n]", log_output_test.log_start());
}

struct BeforeAndAfter {
    BeforeAndAfter() {
        LOG_INFO("Before global");
    }

    ~BeforeAndAfter() {
        LOG_INFO("After global");
    }
} baa;

using namespace std;

TEST(ALog, DEC) {
    log_output = &log_output_test;
    DEFER(log_output = log_output_stdout);
    // LOG_DEBUG(' ');
    // auto log_start = _log_buf + _log_len - 1;
    LOG_DEBUG(DEC(16));
    puts(_log_buf);
    EXPECT_EQ(string("16"), log_output_test.log_start());
    LOG_DEBUG(HEX(16));
    puts(_log_buf);
    EXPECT_EQ(string("10"), log_output_test.log_start());
}

TEST(ALog, DoubleLogger) {
    LogOutputTest lo2;
    ALogLogger l2{&lo2, 0};
    log_output = &log_output_test;
    DEFER(log_output = log_output_stdout);
    // LOG_DEBUG(' ');
    // l2 << LOG_DEBUG(' ');
    // auto ls2 = lo2._log_buf + lo2._log_len - 1;
    // auto log_start = _log_buf + _log_len - 1;
    LOG_DEBUG(DEC(16));
    puts(_log_buf);
    EXPECT_EQ(string("16"), log_output_test.log_start());
    l2 << LOG_DEBUG(DEC(32));
    EXPECT_EQ(string("32"), lo2.log_start());
    puts(lo2._log_buf);
    LOG_DEBUG(HEX(16));
    l2 << LOG_DEBUG(HEX(32));
    puts(_log_buf);
    puts(lo2._log_buf);
    EXPECT_EQ(string("10"), log_output_test.log_start());
    EXPECT_EQ(string("20"), lo2.log_start());
}

TEST(ALog, log_to_file) {
    // create empty file
    int fd = ::open("/tmp/logfile", O_RDWR | O_TRUNC | O_CREAT, 0666);
    ::close(fd);
    // set global file
    auto ret = log_output_file("/tmp/logfile");
    EXPECT_EQ(0, ret);
    // if trying create another abnormal log file then
    ret = log_output_file("/");
    EXPECT_EQ(-1, ret);
    const auto HELLO = "Hello log to file";
    LOG_DEBUG(HELLO);// this should put into file
    ret = log_output_file_close();
    EXPECT_EQ(0, ret);
    char buffer[8192];
    fd = ::open("/tmp/logfile", O_RDONLY);
    int length = ::read(fd, &buffer, sizeof(buffer));
    EXPECT_GT(length, 0);
    // compare, buffer will followed tailing enter in the end of line
    auto sv = estring_view(buffer, length - 1); // excluding the trailing '\n'
    EXPECT_TRUE(sv.ends_with(HELLO));
    ::close(fd);
}

TEST(ALog, float_point)
{
    log_output = &log_output_test;
    LOG_DEBUG(' ');
    // auto log_start = _log_buf + _log_len - 1;
    auto fp = 5203.14159265352L;
    LOG_DEBUG(FP(fp).width(10).precision(3));
    puts(_log_buf);
    EXPECT_EQ(log_output_test.log_start(), string("  5203.142"));
    LOG_DEBUG(FP(fp).width(8).precision(3).scientific(true));
    puts(_log_buf);
    EXPECT_EQ(log_output_test.log_start(), string("5.203e+03"));
    LOG_DEBUG(FP(fp).precision(3).scientific(false));
    puts(_log_buf);
    EXPECT_EQ(log_output_test.log_start(), string("5203.142"));
    log_output = log_output_stdout;
}

void log_format()
{
    LOG_DEBUG("aksdjfj `:` ` ` ` ` `", 234, "^%$#@", 341234, "  hahah `:jksld",
              884, HEX(2345678), "::::::::::::::::::::::::::::::::::::::::::::::::::::");
}

TEST(ALog, fmt_perf_1m)
{
    log_output = log_output_null;
    for (int i=0; i<1000*1000; i++)
        log_format();

    log_output = log_output_stdout;
    log_format();
}

void log_print_()
{
    LOG_DEBUG("aksdjfj ", 234, ':', "^%$#@", ' ', 341234, ' ', "  hahah `:jksld", ' ',
              884, ' ', HEX(2345678), ' ', "::::::::::::::::::::::::::::::::::::::::::::::::::::");
}

TEST(ALog, print_perf_1m)
{
    log_output = log_output_null;
    for (int i=0; i<1000*1000; i++)
        log_print_();

    log_output = log_output_stdout;
    log_print_();
}

int DevNull(void* x, int);
TEST(ALog, snprintf_perf_1m)
{
    char buf[1024];
    static char levels[][6] = {"DEBUG", "INFO ", "WARN ", "ERROR", "FATAL"};
    static int th = 2423423;
    for (int i=0; i<1000*1000; i++)
    {
        snprintf(buf, sizeof(buf), "%d/%02d/%02d %02d:%02d:%02d|%s|th=%016X|%s:%d|%s:aksdjfj %d:%s%d  hahah `:jksld%d%X%s",
                 9102,03,04, 05,06,78, levels[0], th, __FILE__, __LINE__, __func__,
                 234, "^%$#@", i, 884, 2345678, "::::::::::::::::::::::::::::::::::::::::::::::::::::");
        DevNull(buf, i);
    }
    puts(buf);
}


char str[] = "2018/01/05 21:53:28|DEBUG| 2423423|test.cpp:254|virtual void LOGPerf_1M_memcpy_Test::TestBody():aksdjfj 234:^%$#@341234  hahah `:jksld88423CACE::::::::::::::::::::::::::::::::::::::::::::::::::::";

class foobarasdf
{
public:
    int x = 0x12345678;
    int event1(ssize_t code)
    {
        LOG_FATAL("OK with code=`, x=0x`", code, HEX(x));
        return 0;
    }
    int event2(void* ptr)
    {
        LOG_FATAL("OK with ptr=`, x=0x`", ptr, HEX(x));
        return 0;
    }
    double asdf() const { return 0; }
};

LogBuffer& operator << (LogBuffer& log, const foobarasdf& fb)
{
    return log << "(0x" << HEX(fb.x) << ')';
}

void* test_LOG_ERROR_RETURN()
{
    LOG_ERROR_RETURN(EBUSY, nullptr, "This is a test.");
}

int test_LOG_ERRNO_RETURN()
{
    errno = ENOSYS;
    LOG_ERRNO_RETURN(EMFILE, -1, "This is a test.");
}

__attribute__((noinline))
void test_log(int x)
{
    const char* xs = " a char* string! ";
    auto vxs = VALUE(xs);
    LOG_DEBUG(234, "laskdjf", vxs);//VALUE(xs));
//    EXPECT_EQ(log_start, string("234laskdjf[xs=\"\"]"));
//    puts(_log_buf);
//    LOG_DEBUG("asdf:`, jkl:`, and: ", 1,2,3,4,5);
}

__attribute__((noinline))
void test_log2(int x)
{
    LOG_DEBUG(ALogStringL("asdf:"), 1, ", jkl:", 2, ", and: ", 3,4,5);
}

/*
TEST(ALog, static_parser)
{
#define TEST_PARSER(str, ...) {     \
    PARSE_FMTSTR(str, sequence);    \
    static_assert(is_same<sequence, alog_format::seq< __VA_ARGS__ >>::value, "..."); }

    TEST_PARSER("`", 0);
    TEST_PARSER("`NNN``NN`", 0,-5,8);
    TEST_PARSER("`NNNNN`", 0,6);
    TEST_PARSER("`NN````NNN`", 0,-4,-6,10);
}*/

TEST(ALog, ALog)
{
    test_log(234);
    test_log2(234);
    test_LOG_ERROR_RETURN();
    test_LOG_ERRNO_RETURN();

    log_output = &log_output_test;
    // LOG_DEBUG(' ');
    // auto log_start = _log_buf + _log_len - 1;

    char buf[100];
    memset(buf, '?', sizeof(buf));
    strcpy(buf, "char buf[100]");
    LOG_DEBUG(buf);
    puts(_log_buf);
    EXPECT_TRUE(strcmp(log_output_test.log_start(), buf) == 0);

    LOG_DEBUG("as`df``jkl`as`df``jkl`", 1, 2, 3, 4, 5);
    EXPECT_EQ(log_output_test.log_start(), string("as1df`jkl2as3df`jkl45"));
    puts(_log_buf);

    LOG_DEBUG(2, buf, "asdf");
    EXPECT_EQ(log_output_test.log_start(), string("2") + std::string(buf) + "asdf");
    puts(_log_buf);

    enum { ENUM = 32 };
    LOG_DEBUG("NNNNN`", 1999);
    EXPECT_EQ(log_output_test.log_start(), string("NNNNN1999"));
    puts(_log_buf);

    LOG_DEBUG("Negative: ", -1, foobarasdf(), ERRNO(24));
    EXPECT_EQ(log_output_test.log_start(), string("Negative: -1(0x12345678)errno=24(Too many open files)"));
    puts(_log_buf);

    LOG_DEBUG("My name is `, and my nickname is `.", "Huiba Li", "Lu7", " This is a test of standard formatting.");
    EXPECT_EQ(log_output_test.log_start(), string("My name is Huiba Li, and my nickname is Lu7. This is a test of standard formatting."));
    puts(_log_buf);

    const char* xs = " a char* string! ";
    // auto vxs = VALUE(xs);
    LOG_DEBUG(234, "laskdjf", VALUE(xs));
    EXPECT_EQ(log_output_test.log_start(), string("234laskdjf[xs= a char* string! ]"));
    puts(_log_buf);

    LOG_DEBUG(DEC(298345723731234).comma(true), std::string(" asdf"), xs);
    EXPECT_EQ(log_output_test.log_start(), string("298,345,723,731,234 asdf a char* string! "));
    puts(_log_buf);

    int v = 255;
    LOG_DEBUG("asdf:`", 255);
    EXPECT_EQ(log_output_test.log_start(), string("asdf:255"));
    puts(_log_buf);

    LOG_DEBUG('a', v);
    EXPECT_EQ(log_output_test.log_start(), string("a255"));
    puts(_log_buf);

    LOG_DEBUG(32, "   ",
              DEC(2345678).comma(true).width(10),
              DEC(678).comma(true).width(10),
              DEC(8).comma(true).width(10),
              DEC(5678).comma(true).width(10));
    EXPECT_EQ(log_output_test.log_start(), string("32    2,345,678       678         8     5,678"));
    puts(_log_buf);
}

#define test_type(x, T, len) {          \
    auto xx = alog_forwarding(x);       \
    static_assert(std::is_same<decltype(xx), T>::value, "..."); \
    EXPECT_EQ(xx.size, len); }

TEST(ALog, forwarding)
{
    test_type("as\0df", ALogStringL, 5);

    const char* a = "as\0df";
    test_type(a, ALogStringPChar, 2);

    char* b = (char*)"as\0df";
    test_type(b, ALogStringPChar, 2);

    char c[100] = "as\0df";
    test_type(c, ALogStringPChar, 2);

    const char d[] = "as\0df";
    test_type(d, ALogStringL, 5);
}

void test_defer()
{
    int a = 0;
    DEFER(puts("deferred puts(\"asdf\")"); a++;);
    DEFER(puts("deferred later puts(\"asdf\")"); a++;);
    puts("puts(\"asdf\")");
    printf("a=%d\n", a);
}

TEST(test, test)
{
//    char asdf[20];
//    int qwer[LEN(asdf)];
//    vector<int> uio;      // should not compile! to avoid misuse
//    auto len = LEN(uio);

    test_defer();

    foobarasdf fb;
    Callback<void*> done2(&fb, &foobarasdf::event2);
    done2(nullptr);

    auto p = new Recall;
    Callback<int> done(p, &Recall::gc_recall);
    Callback<int> done3(nullptr, &::gc_recall);
    done3.bind(nullptr, &::gc_recall);
    done(12);
    done(13);
}

TEST(ALog, function_pointer)
{
    LOG_DEBUG(&log_output_test);
    LOG_DEBUG(&foobarasdf::event1);
    LOG_DEBUG(&foobarasdf::asdf);
}

struct LevelOutput : public ILogOutput {
    int level;

    void write(int l, const char*, const char*) override {
        level = l;
    }

    int get_log_file_fd() override { return 0; }

    uint64_t set_throttle(uint64_t t = -1UL) override { return 0; }

    uint64_t get_throttle() override { return 0; };

    void destruct() override {}
};

TEST(ALog, level_in_output) {
    auto olo = default_logger.log_output;
    LevelOutput lo;
    default_logger.log_output = &lo;
    default_logger.log_level = ALOG_DEBUG;
    LOG_DEBUG("WTF");
    EXPECT_EQ(ALOG_DEBUG, lo.level);
    LOG_WARN(3.14);
    EXPECT_EQ(ALOG_WARN, lo.level);
    LOG_ERROR(123);
    EXPECT_EQ(ALOG_ERROR, lo.level);
    LOG_FATAL("WTF ` ", 123);
    EXPECT_EQ(ALOG_FATAL, lo.level);
    LOG_DEBUG(" ` ` ", "123");
    EXPECT_EQ(ALOG_DEBUG, lo.level);
    LOG_WARN(VALUE(lo.level));
    EXPECT_EQ(ALOG_WARN, lo.level);
    LOG_ERROR('a');
    EXPECT_EQ(ALOG_ERROR, lo.level);
    default_logger.log_output = olo;
}

TEST(ALog, log_audit) {
    auto olo = default_logger.log_output;
    DEFER(default_logger.log_output = olo);

    LevelOutput lo;
    default_logger.log_output = log_output_null;
    default_logger.log_level = ALOG_DEBUG;
    default_audit_logger.log_output = &lo;
    default_audit_logger.log_level = ALOG_AUDIT;
    DEFER(default_audit_logger.log_output = log_output_null);

    LOG_AUDIT("WTF");
    EXPECT_EQ(ALOG_AUDIT, lo.level);
    default_audit_logger.log_output = log_output_stdout;
    LOG_AUDIT("Hello audit");
    SCOPE_AUDIT("SCOPE for 1 sec");
    photon::thread_usleep(1000 * 1000);
}

void testnull_func() {
    const char *pc = nullptr;
    LOG_DEBUG("try print nullptr const char*", pc);
}

void segfault() {
    volatile char *pc = nullptr;
    *pc = 'w'; //this must trigger sigfault
}

TEST(ALog, null_to_pchar) {
    EXPECT_EXIT((segfault(), exit(0)), ::testing::KilledBySignal(SIGSEGV), ".*");
    EXPECT_EXIT((testnull_func(), exit(0)), testing::ExitedWithCode(0),".*");
}

TEST(ALog, throttled_log) {
    //update time
    photon::thread_yield();
    auto t = time(0);
    set_log_output(log_output_stdout);
    default_logger.log_output->set_throttle(10);
    for (int i=0; i< 30;i++) {
        LOG_INFO("fast logging got throttled ...");
    }
    auto e = time(0);
    EXPECT_GT(e - t, 1);
    default_logger.log_output->set_throttle(-1UL);
}

TEST(ALog, LOG_LIMIT) {
    //update time
    set_log_output(log_output_stdout);
    auto x = 0;
    for (int i=0; i< 1000000;i++) {
        // every 60 secs print only once
        LOG_EVERY_T(60, LOG_INFO("LOG once every 60 second ...", x++));
    }
    // suppose to print and evaluate 1 times
    EXPECT_EQ(1, x);
    x = 0;
    for (int i=0; i< 1000000;i++) {
        // every 100`000 times logs only only once
        LOG_EVERY_N(100000, LOG_INFO("LOG once every 100000 logs ...", x++));
    }
    // suppose to print and evaluate 1`000`000 / 100`000 = 10 times
    EXPECT_EQ(10, x);
    x = 0;
    for (int i=0; i< 1000000;i++) {
        // logs only 10 records.
        LOG_FIRST_N(10, LOG_INFO("LOG first 10 logs ...", x++));
    }
    // suppose to print and evaluate 10 times
    EXPECT_EQ(10, x);
    x = 0;

    auto start = time(0);
    auto last = start;
    // loop for 4.1 secs
    do  {
        // print only 3 logs  every 1 sec
        LOG_FIRST_N_EVERY_T(3, 1, LOG_INFO("LOG 3 logs every 1 second ...", x++));
        last = time(0);
    } while (last - start < 4);
    // suppose to print and evaluate 15 times
    auto suppose = (last - start) * 3;
    EXPECT_GE(x, suppose - 3);
    EXPECT_LE(x, suppose + 3);
}

TEST(ALOG, IPAddr) {
    log_output = &log_output_test;
    DEFER(log_output = log_output_stdout);

    photon::net::IPAddr ip("192.168.12.34");
    EXPECT_STREQ(photon::net::to_string(ip).c_str(), "192.168.12.34");
    LOG_INFO(ip);
    EXPECT_STREQ("192.168.12.34", log_output_test.log_start());

    ip = photon::net::IPAddr("abcd:1111:222:33:4:5:6:7");
    EXPECT_STREQ(photon::net::to_string(ip).c_str(), "abcd:1111:222:33:4:5:6:7");
    LOG_INFO(ip);
    EXPECT_STREQ("abcd:1111:222:33:4:5:6:7", log_output_test.log_start());
}

int main(int argc, char **argv)
{
    if (!photon::is_using_default_engine()) return 0;
    photon::vcpu_init();
    DEFER(photon::vcpu_fini());
    ::testing::InitGoogleTest(&argc, argv);
    return RUN_ALL_TESTS();
}<|MERGE_RESOLUTION|>--- conflicted
+++ resolved
@@ -28,10 +28,7 @@
 #include <unistd.h>
 #include <fcntl.h>
 #include "../../test/ci-tools.h"
-<<<<<<< HEAD
-=======
 #include "../../test/gtest.h"
->>>>>>> d857c262
 
 class LogOutputTest : public ILogOutput {
 public:
