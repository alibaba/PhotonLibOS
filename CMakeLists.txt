cmake_minimum_required(VERSION 3.14 FATAL_ERROR)

project(
        photon
        VERSION 0.7
        LANGUAGES C CXX ASM
)

# Utility Modules and Find Modules
include(FindPackageHandleStandardArgs)
include(CheckCXXCompilerFlag)
include(FetchContent)
include(ProcessorCount)
include(ExternalProject)
include(CMake/build-from-src.cmake)
find_package(PkgConfig REQUIRED)

# Options
set(PHOTON_CXX_STANDARD "14" CACHE STRING "C++ standard")
option(PHOTON_BUILD_TESTING "enable build testing" OFF)
option(PHOTON_BUILD_WITH_ASAN "build with asan" OFF)
option(PHOTON_ENABLE_URING "enable io_uring function" OFF)
option(PHOTON_ENABLE_FUSE "enable fuse function" OFF)
option(PHOTON_ENABLE_SASL "enable sasl" OFF)
option(PHOTON_ENABLE_MIMIC_VDSO "enable mimic vdso" OFF)
option(PHOTON_ENABLE_FSTACK_DPDK "Use f-stack + DPDK as the event engine" OFF)
option(PHOTON_ENABLE_EXTFS "enable extfs" OFF)
option(PHOTON_ENABLE_ECOSYSTEM "enable ecosystem" OFF)

option(PHOTON_BUILD_DEPENDENCIES "" OFF)
set(PHOTON_AIO_SOURCE "https://pagure.io/libaio/archive/libaio-0.3.113/libaio-0.3.113.tar.gz" CACHE STRING "")
set(PHOTON_ZLIB_SOURCE "https://github.com/madler/zlib/releases/download/v1.2.13/zlib-1.2.13.tar.gz" CACHE STRING "")
set(PHOTON_OPENSSL_SOURCE "https://github.com/openssl/openssl/archive/refs/heads/OpenSSL_1_0_2-stable.tar.gz" CACHE STRING "")
set(PHOTON_CURL_SOURCE "https://github.com/curl/curl/archive/refs/tags/curl-7_42_1.tar.gz" CACHE STRING "")
set(PHOTON_URING_SOURCE "https://github.com/axboe/liburing/archive/refs/tags/liburing-2.3.tar.gz" CACHE STRING "")
set(PHOTON_FUSE_SOURCE "" CACHE STRING "")
set(PHOTON_GSASL_SOURCE "" CACHE STRING "")
set(PHOTON_FSTACK_SOURCE "" CACHE STRING "")
set(PHOTON_E2FS_SOURCE "" CACHE STRING "")
set(PHOTON_GFLAGS_SOURCE "https://github.com/gflags/gflags/archive/refs/tags/v2.2.2.tar.gz" CACHE STRING "")
set(PHOTON_GOOGLETEST_SOURCE "https://github.com/google/googletest/archive/refs/tags/release-1.12.1.tar.gz" CACHE STRING "")
set(PHOTON_RAPIDJSON_GIT "https://github.com/Tencent/rapidjson.git" CACHE STRING "")
set(PHOTON_RAPIDXML_SOURCE "https://sourceforge.net/projects/rapidxml/files/rapidxml/rapidxml%201.13/rapidxml-1.13.zip/download" CACHE STRING "")
set(PHOTON_RAPIDYAML_SOURCE "https://github.com/biojppm/rapidyaml/releases/download/v0.5.0/rapidyaml-0.5.0.hpp" CACHE STRING "")
set(PHOTON_CPP_REDIS_SOURCE "https://github.com/cpp-redis/cpp_redis/archive/refs/tags/4.3.1.tar.gz" CACHE STRING "")

# Get CPU arch
execute_process(COMMAND uname -m OUTPUT_VARIABLE ARCH OUTPUT_STRIP_TRAILING_WHITESPACE)
if (NOT (${ARCH} STREQUAL x86_64) AND NOT (${ARCH} STREQUAL aarch64) AND NOT (${ARCH} STREQUAL arm64))
    message(FATAL_ERROR "Unknown CPU architecture ${ARCH}")
endif ()

# Global compile options, only effective within this project
set(global_compile_options -Wall -Wno-error=pragmas)
if (CMAKE_CXX_COMPILER_VERSION VERSION_GREATER_EQUAL 8.0)
    # Hint: -faligned-new is enabled by default after -std=c++17
    list(APPEND global_compile_options -Werror -faligned-new)
endif ()
add_compile_options(${global_compile_options})

if (PHOTON_BUILD_WITH_ASAN)
    if ((NOT CMAKE_BUILD_TYPE STREQUAL "Debug") OR (NOT CMAKE_SYSTEM_NAME STREQUAL "Linux"))
        message(FATAL_ERROR "Wrong environment")
    endif ()
    add_link_options(-fsanitize=address -static-libasan)
endif ()

set(CMAKE_CXX_STANDARD ${PHOTON_CXX_STANDARD})
set(CMAKE_CXX_STANDARD_REQUIRED ON)
set(CMAKE_CXX_EXTENSIONS OFF)
# CMake didn't provide an abstraction of optimization level for now.
set(CMAKE_CXX_FLAGS_DEBUG "-O0 -g")
set(CMAKE_CXX_FLAGS_RELEASE "-O2 -DNDEBUG")
set(CMAKE_CXX_FLAGS_RELWITHDEBINFO "-O2 -DNDEBUG -g")
set(CMAKE_CXX_FLAGS_MINSIZEREL "-O2")    # Only for CI test
set(CMAKE_EXPORT_COMPILE_COMMANDS ON)
set(CMAKE_BUILD_RPATH_USE_ORIGIN ON)
set(CMAKE_POSITION_INDEPENDENT_CODE ON)

if (CMAKE_CXX_COMPILER_ID STREQUAL "GNU")
    set(CMAKE_CXX_FLAGS "${CMAKE_CXX_FLAGS} -Wno-packed-bitfield-compat")
endif()

if (${ARCH} STREQUAL x86_64)
    set(CMAKE_CXX_FLAGS "${CMAKE_CXX_FLAGS} -msse4.2")
elseif (${ARCH} STREQUAL aarch64)
    set(CMAKE_CXX_FLAGS "${CMAKE_CXX_FLAGS} -mcpu=generic+crc -fsigned-char -fno-stack-protector -fomit-frame-pointer")
endif ()

if (${ARCH} STREQUAL x86_64)
    check_cxx_compiler_flag(-mcrc32 COMPILER_HAS_MCRC32_FLAG)
    if (COMPILER_HAS_MCRC32_FLAG)
        set(CMAKE_CXX_FLAGS "${CMAKE_CXX_FLAGS} -mcrc32")
    endif ()
endif ()

set(CMAKE_C_FLAGS ${CMAKE_CXX_FLAGS})
set(CMAKE_C_FLAGS_DEBUG ${CMAKE_CXX_FLAGS_DEBUG})
set(CMAKE_C_FLAGS_RELEASE ${CMAKE_CXX_FLAGS_RELEASE})

# Default build type is Release
if (NOT CMAKE_BUILD_TYPE)
    set(CMAKE_BUILD_TYPE Release)
endif ()

# CMake dirs
list(APPEND CMAKE_MODULE_PATH ${PROJECT_SOURCE_DIR}/CMake)
set(CMAKE_ARCHIVE_OUTPUT_DIRECTORY ${PROJECT_BINARY_DIR}/output)
set(CMAKE_LIBRARY_OUTPUT_DIRECTORY ${PROJECT_BINARY_DIR}/output)
set(CMAKE_RUNTIME_OUTPUT_DIRECTORY ${PROJECT_BINARY_DIR}/output)

################################################################################

# There are two ways to handle dependencies:
#   1. Find locally installed packages.
#   2. Build it from source. (Only when PHOTON_BUILD_DEPENDENCIES is set, and PHOTON_XXX_SOURCE is not empty)
#
# The naming conventions MUST obey:
#   name:       xxx
#   include:    XXX_INCLUDE_DIRS
#   lib:        XXX_LIBRARIES
#   source:     PHOTON_XXX_SOURCE

set(dependencies zlib openssl curl)

if (CMAKE_SYSTEM_NAME MATCHES "Linux")
    LIST(APPEND dependencies aio)
    if (PHOTON_ENABLE_FUSE)
        LIST(APPEND dependencies fuse)
    endif ()
    if (PHOTON_ENABLE_URING)
        LIST(APPEND dependencies uring)
    endif ()
endif ()
if (PHOTON_ENABLE_SASL)
    LIST(APPEND dependencies gsasl)
endif ()
if (PHOTON_ENABLE_FSTACK_DPDK)
    LIST(APPEND dependencies fstack)
endif ()
if (PHOTON_ENABLE_EXTFS)
    LIST(APPEND dependencies e2fs)
endif()
if (PHOTON_BUILD_TESTING)
    LIST(APPEND dependencies gflags googletest)
endif ()

FOREACH (dep ${dependencies})
    string(TOUPPER ${dep} DEP)
    set(source_url "${PHOTON_${DEP}_SOURCE}")
    if (PHOTON_BUILD_DEPENDENCIES AND (NOT source_url STREQUAL ""))
        message(STATUS "Will build ${dep} from source")
        message(STATUS "    URL: ${source_url}")
        build_from_src(dep)
    else ()
        message(STATUS "Will find ${dep}")
        find_package(${dep} REQUIRED)
    endif ()
endforeach ()

################################################################################

add_subdirectory(third_party)

if (PHOTON_ENABLE_ECOSYSTEM)
    add_subdirectory(ecosystem)
endif ()

# Compile photon objects
file(GLOB PHOTON_SRC
        photon.cpp
        common/*.cpp
        common/checksum/*.cpp
        common/executor/*.cpp
        common/memory-stream/*.cpp
        fs/aligned-file.cpp
        fs/async_filesystem.cpp
        fs/exportfs.cpp
        fs/filecopy.cpp
        fs/localfs.cpp
        fs/path.cpp
        fs/subfs.cpp
        fs/throttled-file.cpp
        fs/virtual-file.cpp
        fs/xfile.cpp
        fs/httpfs/*.cpp
        io/signal.cpp
        io/reset_handle.cpp
        net/*.cpp
        net/http/*.cpp
        net/security-context/tls-stream.cpp
        rpc/*.cpp
        thread/*.cpp
        )
if (APPLE)
    list(APPEND PHOTON_SRC io/kqueue.cpp)
else ()
    list(APPEND PHOTON_SRC io/aio-wrapper.cpp io/epoll.cpp io/epoll-ng.cpp)
    if (PHOTON_ENABLE_URING)
        list(APPEND PHOTON_SRC io/iouring-wrapper.cpp)
    endif ()
endif ()
if (PHOTON_ENABLE_FUSE)
    list(APPEND PHOTON_SRC io/fuse-adaptor.cpp)
endif ()
if (PHOTON_ENABLE_SASL)
    list(APPEND PHOTON_SRC net/security-context/sasl-stream.cpp)
endif ()
if (PHOTON_ENABLE_FSTACK_DPDK)
    list(APPEND PHOTON_SRC io/fstack-dpdk.cpp)
endif ()
if (PHOTON_ENABLE_EXTFS)
    file(GLOB EXTFS_SRC fs/extfs/*.cpp)
    list(APPEND PHOTON_SRC ${EXTFS_SRC})
endif ()
if (PHOTON_ENABLE_ECOSYSTEM)
    file(GLOB ECOSYSTEM_SRC ecosystem/*.cpp)
    list(APPEND PHOTON_SRC ${ECOSYSTEM_SRC})
endif ()

# An object library compiles source files but does not archive or link their object files.
add_library(photon_obj OBJECT ${PHOTON_SRC})
<<<<<<< HEAD
target_include_directories(photon_obj PRIVATE include)
=======
if (PHOTON_ENABLE_ECOSYSTEM)
    target_link_libraries(photon_obj PRIVATE ecosystem_deps)
endif ()
target_include_directories(photon_obj PRIVATE include ${OPENSSL_INCLUDE_DIRS} ${AIO_INCLUDE_DIRS}
        ${ZLIB_INCLUDE_DIRS} ${CURL_INCLUDE_DIRS}
)
>>>>>>> d857c262

target_compile_definitions(photon_obj PRIVATE _FILE_OFFSET_BITS=64 FUSE_USE_VERSION=29)
if (PHOTON_ENABLE_URING)
    target_include_directories(photon_obj PRIVATE ${URING_INCLUDE_DIRS})
    target_compile_definitions(photon_obj PRIVATE PHOTON_URING=on)
endif()
if (PHOTON_ENABLE_MIMIC_VDSO)
    target_compile_definitions(photon_obj PRIVATE ENABLE_MIMIC_VDSO=on)
endif()
if (PHOTON_ENABLE_FSTACK_DPDK)
    target_include_directories(photon_obj PRIVATE ${FSTACK_INCLUDE_DIRS})
endif()
if (PHOTON_ENABLE_EXTFS)
    target_include_directories(photon_obj PRIVATE ${E2FS_INCLUDE_DIRS})
endif()

if (actually_built)
    add_dependencies(photon_obj ${actually_built})
endif ()

################################################################################

set(static_deps
        easy_weak
        fstack_weak
        ${CURL_LIBRARIES}
        ${OPENSSL_LIBRARIES}
        ${ZLIB_LIBRARIES}
)
set(shared_deps
        -lpthread
)
if (CMAKE_CXX_COMPILER_ID STREQUAL "GNU")
    list(APPEND shared_deps -lgcc)  # solve [hidden symbol `__cpu_model'] problem
endif ()
if (NOT APPLE)
    list(APPEND static_deps ${AIO_LIBRARIES})
    list(APPEND shared_deps -lrt -ldl)
endif ()
if (PHOTON_ENABLE_URING)
    list(APPEND static_deps ${URING_LIBRARIES})
endif ()
if (PHOTON_ENABLE_FUSE)
    list(APPEND static_deps ${FUSE_LIBRARIES})
endif ()
if (PHOTON_ENABLE_SASL)
    list(APPEND static_deps ${GSASL_LIBRARIES})
endif ()
if (PHOTON_ENABLE_FSTACK_DPDK)
    list(APPEND static_deps ${FSTACK_LIBRARIES})
endif ()
if (PHOTON_ENABLE_EXTFS)
    list(APPEND static_deps ${E2FS_LIBRARIES})
endif ()

# Find out dynamic libs and append to `shared_deps`.
# Because if not built from source, we won't know the local packages are static or shared.
# This is for the max compatability.
if (NOT APPLE)
    set(suffix "\.so$")
else ()
    set(suffix "\.dylib$" "\.tbd$")
endif ()
foreach (dep ${static_deps})
    foreach (suf ${suffix})
        if (dep MATCHES "${suf}")
            list(APPEND shared_deps ${dep})
            break()
        endif ()
    endforeach ()
endforeach ()

set(version_scripts)
list(APPEND version_scripts "-Wl,--version-script=${PROJECT_SOURCE_DIR}/tools/libaio.map")

################################################################################

# Link photon shared lib
add_library(photon_shared SHARED $<TARGET_OBJECTS:photon_obj>)
set_target_properties(photon_shared PROPERTIES OUTPUT_NAME photon)
target_include_directories(photon_shared PUBLIC include ${CURL_INCLUDE_DIRS})
if (NOT APPLE)
    target_link_libraries(photon_shared
            PRIVATE ${version_scripts} -Wl,--whole-archive ${static_deps} -Wl,--no-whole-archive
            PUBLIC ${shared_deps}
    )
else ()
    target_link_libraries(photon_shared
            PUBLIC ${shared_deps}
            PRIVATE -Wl,-force_load ${static_deps}
    )
endif ()

# Link photon static lib
add_library(photon_static STATIC $<TARGET_OBJECTS:photon_obj>)
set_target_properties(photon_static PROPERTIES OUTPUT_NAME photon_sole)
target_include_directories(photon_static PUBLIC include ${CURL_INCLUDE_DIRS})
target_link_libraries(photon_static
        PUBLIC ${shared_deps}
        PRIVATE ${static_deps}
)

# Merge static libs into libphoton.a for manual distribution.
# Do NOT link to this target directly.
if (NOT APPLE)
    add_custom_target(_photon_static_archive ALL
            COMMAND rm -rf libphoton.a
            COMMAND ar -qcT libphoton.a $<TARGET_FILE:photon_static> $<TARGET_FILE:easy_weak> $<TARGET_FILE:fstack_weak>
            COMMAND ar -M < ${PROJECT_SOURCE_DIR}/tools/libphoton.mri
            DEPENDS photon_static
            WORKING_DIRECTORY ${CMAKE_ARCHIVE_OUTPUT_DIRECTORY}
            VERBATIM
    )
else ()
    add_custom_target(_photon_static_archive ALL
            COMMAND rm -rf libphoton.a
            COMMAND libtool -static -o libphoton.a $<TARGET_FILE:photon_static> $<TARGET_FILE:easy_weak> $<TARGET_FILE:fstack_weak>
            DEPENDS photon_static
            WORKING_DIRECTORY ${CMAKE_ARCHIVE_OUTPUT_DIRECTORY}
            VERBATIM
    )
endif ()

# Build test cases
if (PHOTON_BUILD_TESTING)
    include_directories(photon_static ${GFLAGS_INCLUDE_DIRS} ${GOOGLETEST_INCLUDE_DIRS})
    set(CMAKE_RUNTIME_OUTPUT_DIRECTORY ${PROJECT_BINARY_DIR}/examples-output)
    link_libraries(${GFLAGS_LIBRARIES})
    add_subdirectory(examples)

    include(CTest)
    set(CMAKE_RUNTIME_OUTPUT_DIRECTORY ${PROJECT_BINARY_DIR}/output)
    include(generate-ctest-packed-script)

    add_library(ci-tools STATIC test/ci-tools.cpp)
    target_include_directories(ci-tools PRIVATE include)

    link_libraries(${GFLAGS_LIBRARIES} ${GOOGLETEST_LIBRARIES} ci-tools)

    add_subdirectory(common/checksum/test)
    add_subdirectory(common/test)
    add_subdirectory(common/memory-stream/test)
    add_subdirectory(common/executor/test)
    add_subdirectory(fs/test)
    add_subdirectory(io/test)
    add_subdirectory(net/test)
    add_subdirectory(net/http/test)
    add_subdirectory(rpc/test)
    add_subdirectory(thread/test)
    add_subdirectory(net/security-context/test)
    if (PHOTON_ENABLE_ECOSYSTEM)
        add_subdirectory(ecosystem/test)
    endif ()
    if (PHOTON_ENABLE_EXTFS)
        add_subdirectory(fs/extfs/test)
    endif ()
    GenerateStandaloneCTestScript(${CMAKE_SOURCE_DIR} ${CMAKE_RUNTIME_OUTPUT_DIRECTORY}/CTestTestfile.cmake)
endif ()<|MERGE_RESOLUTION|>--- conflicted
+++ resolved
@@ -220,16 +220,12 @@
 
 # An object library compiles source files but does not archive or link their object files.
 add_library(photon_obj OBJECT ${PHOTON_SRC})
-<<<<<<< HEAD
-target_include_directories(photon_obj PRIVATE include)
-=======
 if (PHOTON_ENABLE_ECOSYSTEM)
     target_link_libraries(photon_obj PRIVATE ecosystem_deps)
 endif ()
 target_include_directories(photon_obj PRIVATE include ${OPENSSL_INCLUDE_DIRS} ${AIO_INCLUDE_DIRS}
         ${ZLIB_INCLUDE_DIRS} ${CURL_INCLUDE_DIRS}
 )
->>>>>>> d857c262
 
 target_compile_definitions(photon_obj PRIVATE _FILE_OFFSET_BITS=64 FUSE_USE_VERSION=29)
 if (PHOTON_ENABLE_URING)
